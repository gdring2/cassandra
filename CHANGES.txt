--- conflicted
+++ resolved
@@ -1,12 +1,9 @@
-<<<<<<< HEAD
 1.1.1-dev
  * optimize commitlog checksumming (CASSANDRA-3610)
  * identify and blacklist corrupted SSTables from future compactions (CASSANDRA-2261)
  * fix KEYS index from skipping results (CASSANDRA-3996)
 
 
-=======
->>>>>>> ccb00289
 1.1-dev
  * start hint replay as soon as FD notifies that the target is back up
    (CASSANDRA-3958)
