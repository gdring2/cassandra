@REM
@REM  Licensed to the Apache Software Foundation (ASF) under one or more
@REM  contributor license agreements.  See the NOTICE file distributed with
@REM  this work for additional information regarding copyright ownership.
@REM  The ASF licenses this file to You under the Apache License, Version 2.0
@REM  (the "License"); you may not use this file except in compliance with
@REM  the License.  You may obtain a copy of the License at
@REM
@REM      http://www.apache.org/licenses/LICENSE-2.0
@REM
@REM  Unless required by applicable law or agreed to in writing, software
@REM  distributed under the License is distributed on an "AS IS" BASIS,
@REM  WITHOUT WARRANTIES OR CONDITIONS OF ANY KIND, either express or implied.
@REM  See the License for the specific language governing permissions and
@REM  limitations under the License.

@echo off
if "%OS%" == "Windows_NT" setlocal

set ARG=%1
set INSTALL="INSTALL"
set UNINSTALL="UNINSTALL"

pushd %~dp0..
if NOT DEFINED CASSANDRA_HOME set CASSANDRA_HOME=%CD%
popd

if /i "%ARG%" == "LEGACY" goto runLegacy
REM -----------------------------------------------------------------------------
REM See if we have access to run unsigned powershell scripts
for /F "delims=" %%i in ('powershell Get-ExecutionPolicy') do set PERMISSION=%%i
if "%PERMISSION%" == "Unrestricted" goto runPowerShell
goto runLegacy

REM -----------------------------------------------------------------------------
:runPowerShell
echo Detected powershell execution permissions.  Running with enhanced startup scripts.
set errorlevel=
powershell /file "%CASSANDRA_HOME%\bin\cassandra.ps1" %*
exit /b %errorlevel%

REM -----------------------------------------------------------------------------
:runLegacy
echo WARNING! Powershell script execution unavailable.
echo    Please use 'powershell Set-ExecutionPolicy Unrestricted'
echo    on this user-account to run cassandra with fully featured
echo    functionality on this platform.

echo Starting with legacy startup options

if NOT DEFINED CASSANDRA_MAIN set CASSANDRA_MAIN=org.apache.cassandra.service.CassandraDaemon
if NOT DEFINED JAVA_HOME goto :err

REM -----------------------------------------------------------------------------
REM JVM Opts we'll use in legacy run or installation
set JAVA_OPTS=-ea^
 -javaagent:"%CASSANDRA_HOME%\lib\jamm-0.3.0.jar"^
 -Xms2G^
 -Xmx2G^
 -XX:+HeapDumpOnOutOfMemoryError^
 -XX:+UseParNewGC^
 -XX:+UseConcMarkSweepGC^
 -XX:+CMSParallelRemarkEnabled^
 -XX:SurvivorRatio=8^
 -XX:MaxTenuringThreshold=1^
 -XX:CMSInitiatingOccupancyFraction=75^
 -XX:+UseCMSInitiatingOccupancyOnly^
<<<<<<< HEAD
 -Dcom.sun.management.jmxremote.port=7199^
 -Dcom.sun.management.jmxremote.ssl=false^
 -Dcom.sun.management.jmxremote.authenticate=false^
 -Dlogback.configurationFile=logback.xml^
 -Djava.library.path=%CASSANDRA_HOME%\lib\sigar-bin
=======
 -Dlogback.configurationFile=logback.xml^
 -Dcassandra.jmx.local.port=7199
REM **** JMX REMOTE ACCESS SETTINGS SEE: https://wiki.apache.org/cassandra/JmxSecurity ***
REM -Dcom.sun.management.jmxremote.port=7199^
REM -Dcom.sun.management.jmxremote.ssl=false^
REM -Dcom.sun.management.jmxremote.authenticate=true^
REM -Dcom.sun.management.jmxremote.password.file=C:\jmxremote.password
>>>>>>> 150f8273

REM ***** CLASSPATH library setting *****
REM Ensure that any user defined CLASSPATH variables are not used on startup
set CLASSPATH="%CASSANDRA_HOME%\conf"

REM For each jar in the CASSANDRA_HOME lib directory call append to build the CLASSPATH variable.
for %%i in ("%CASSANDRA_HOME%\lib\*.jar") do call :append "%%i"
goto okClasspath

:append
set CLASSPATH=%CLASSPATH%;%1
goto :eof

REM -----------------------------------------------------------------------------
:okClasspath

REM JSR223 - collect all JSR223 engines' jars
for /D %%P in ("%CASSANDRA_HOME%\lib\jsr223\*.*") do (
	for %%i in ("%%P\*.jar") do call :append "%%i"
)

REM JSR223/JRuby - set ruby lib directory
if EXIST "%CASSANDRA_HOME%\lib\jsr223\jruby\ruby" (
    set JAVA_OPTS=%JAVA_OPTS% "-Djruby.lib=%CASSANDRA_HOME%\lib\jsr223\jruby"
)
REM JSR223/JRuby - set ruby JNI libraries root directory
if EXIST "%CASSANDRA_HOME%\lib\jsr223\jruby\jni" (
    set JAVA_OPTS=%JAVA_OPTS% "-Djffi.boot.library.path=%CASSANDRA_HOME%\lib\jsr223\jruby\jni"
)
REM JSR223/Jython - set python.home system property
if EXIST "%CASSANDRA_HOME%\lib\jsr223\jython\jython.jar" (
    set JAVA_OPTS=%JAVA_OPTS% "-Dpython.home=%CASSANDRA_HOME%\lib\jsr223\jython"
)
REM JSR223/Scala - necessary system property
if EXIST "%CASSANDRA_HOME%\lib\jsr223\scala\scala-compiler.jar" (
    set JAVA_OPTS=%JAVA_OPTS% "-Dscala.usejavacp=true"
)

REM Include the build\classes\main directory so it works in development
set CASSANDRA_CLASSPATH=%CLASSPATH%;"%CASSANDRA_HOME%\build\classes\main";"%CASSANDRA_HOME%\build\classes\thrift"
set CASSANDRA_PARAMS=-Dcassandra -Dcassandra-foreground=yes
set CASSANDRA_PARAMS=%CASSANDRA_PARAMS% -Dcassandra.logdir="%CASSANDRA_HOME%\logs"
set CASSANDRA_PARAMS=%CASSANDRA_PARAMS% -Dcassandra.storagedir="%CASSANDRA_HOME%\data"

if /i "%ARG%" == "INSTALL" goto doInstallOperation
if /i "%ARG%" == "UNINSTALL" goto doInstallOperation

echo Starting Cassandra Server
"%JAVA_HOME%\bin\java" %JAVA_OPTS% %CASSANDRA_PARAMS% -cp %CASSANDRA_CLASSPATH% "%CASSANDRA_MAIN%"
goto finally

REM -----------------------------------------------------------------------------
:doInstallOperation
set SERVICE_JVM="cassandra"
rem location of Prunsrv
set PATH_PRUNSRV=%CASSANDRA_HOME%\bin\daemon\
set PR_LOGPATH=%PATH_PRUNSRV%

rem Allow prunsrv to be overridden
if "%PRUNSRV%" == "" set PRUNSRV=%PATH_PRUNSRV%prunsrv

echo trying to delete service if it has been created already
"%PRUNSRV%" //DS//%SERVICE_JVM%
rem quit if we're just going to uninstall
if /i "%ARG%" == "UNINSTALL" goto finally

echo Installing %SERVICE_JVM%. If you get registry warnings, re-run as an Administrator
"%PRUNSRV%" //IS//%SERVICE_JVM%

echo Setting startup parameters for %SERVICE_JVM%
set cmd="%PRUNSRV%" //US//%SERVICE_JVM% ^
 --Jvm=auto --StdOutput auto --StdError auto ^
 --Classpath=%CASSANDRA_CLASSPATH% ^
 --StartMode=jvm --StartClass=%CASSANDRA_MAIN% --StartMethod=main ^
 --StopMode=jvm --StopClass=%CASSANDRA_MAIN%  --StopMethod=stop

REM convert ' -' into ';-' so we can tokenize on semicolon as we may have spaces in folder names
set tempOptions=%JAVA_OPTS: -=;-%
REM Append the JAVA_OPTS, each with independent ++JvmOptions as delimited list fails for some options
:optStrip
for /F "tokens=1* delims=;" %%a in ("%tempOptions%") do (
    set JVMOPTIONS=%JVMOPTIONS% ++JvmOptions=%%a
    set tempOptions=%%b
)
if defined tempOptions goto :optStrip

REM do the same for CASSANDRA_PARAMS
set tempOptions=%CASSANDRA_PARAMS: -=;-%

:paramStrip
for /F "tokens=1* delims=;" %%a in ("%tempOptions%") do (
    set JVMOPTIONS=%JVMOPTIONS% ++JvmOptions=%%a
    set tempOptions=%%b
)
if defined tempOptions goto :paramStrip

%cmd% %JVMOPTIONS%

echo Installation of %SERVICE_JVM% is complete
goto finally

:err
echo JAVA_HOME environment variable must be set!
pause

REM -----------------------------------------------------------------------------
:finally

ENDLOCAL
<|MERGE_RESOLUTION|>--- conflicted
+++ resolved
@@ -1,191 +1,184 @@
-@REM
-@REM  Licensed to the Apache Software Foundation (ASF) under one or more
-@REM  contributor license agreements.  See the NOTICE file distributed with
-@REM  this work for additional information regarding copyright ownership.
-@REM  The ASF licenses this file to You under the Apache License, Version 2.0
-@REM  (the "License"); you may not use this file except in compliance with
-@REM  the License.  You may obtain a copy of the License at
-@REM
-@REM      http://www.apache.org/licenses/LICENSE-2.0
-@REM
-@REM  Unless required by applicable law or agreed to in writing, software
-@REM  distributed under the License is distributed on an "AS IS" BASIS,
-@REM  WITHOUT WARRANTIES OR CONDITIONS OF ANY KIND, either express or implied.
-@REM  See the License for the specific language governing permissions and
-@REM  limitations under the License.
-
-@echo off
-if "%OS%" == "Windows_NT" setlocal
-
-set ARG=%1
-set INSTALL="INSTALL"
-set UNINSTALL="UNINSTALL"
-
-pushd %~dp0..
-if NOT DEFINED CASSANDRA_HOME set CASSANDRA_HOME=%CD%
-popd
-
-if /i "%ARG%" == "LEGACY" goto runLegacy
-REM -----------------------------------------------------------------------------
-REM See if we have access to run unsigned powershell scripts
-for /F "delims=" %%i in ('powershell Get-ExecutionPolicy') do set PERMISSION=%%i
-if "%PERMISSION%" == "Unrestricted" goto runPowerShell
-goto runLegacy
-
-REM -----------------------------------------------------------------------------
-:runPowerShell
-echo Detected powershell execution permissions.  Running with enhanced startup scripts.
-set errorlevel=
-powershell /file "%CASSANDRA_HOME%\bin\cassandra.ps1" %*
-exit /b %errorlevel%
-
-REM -----------------------------------------------------------------------------
-:runLegacy
-echo WARNING! Powershell script execution unavailable.
-echo    Please use 'powershell Set-ExecutionPolicy Unrestricted'
-echo    on this user-account to run cassandra with fully featured
-echo    functionality on this platform.
-
-echo Starting with legacy startup options
-
-if NOT DEFINED CASSANDRA_MAIN set CASSANDRA_MAIN=org.apache.cassandra.service.CassandraDaemon
-if NOT DEFINED JAVA_HOME goto :err
-
-REM -----------------------------------------------------------------------------
-REM JVM Opts we'll use in legacy run or installation
-set JAVA_OPTS=-ea^
- -javaagent:"%CASSANDRA_HOME%\lib\jamm-0.3.0.jar"^
- -Xms2G^
- -Xmx2G^
- -XX:+HeapDumpOnOutOfMemoryError^
- -XX:+UseParNewGC^
- -XX:+UseConcMarkSweepGC^
- -XX:+CMSParallelRemarkEnabled^
- -XX:SurvivorRatio=8^
- -XX:MaxTenuringThreshold=1^
- -XX:CMSInitiatingOccupancyFraction=75^
- -XX:+UseCMSInitiatingOccupancyOnly^
-<<<<<<< HEAD
- -Dcom.sun.management.jmxremote.port=7199^
- -Dcom.sun.management.jmxremote.ssl=false^
- -Dcom.sun.management.jmxremote.authenticate=false^
- -Dlogback.configurationFile=logback.xml^
- -Djava.library.path=%CASSANDRA_HOME%\lib\sigar-bin
-=======
- -Dlogback.configurationFile=logback.xml^
- -Dcassandra.jmx.local.port=7199
-REM **** JMX REMOTE ACCESS SETTINGS SEE: https://wiki.apache.org/cassandra/JmxSecurity ***
-REM -Dcom.sun.management.jmxremote.port=7199^
-REM -Dcom.sun.management.jmxremote.ssl=false^
-REM -Dcom.sun.management.jmxremote.authenticate=true^
-REM -Dcom.sun.management.jmxremote.password.file=C:\jmxremote.password
->>>>>>> 150f8273
-
-REM ***** CLASSPATH library setting *****
-REM Ensure that any user defined CLASSPATH variables are not used on startup
-set CLASSPATH="%CASSANDRA_HOME%\conf"
-
-REM For each jar in the CASSANDRA_HOME lib directory call append to build the CLASSPATH variable.
-for %%i in ("%CASSANDRA_HOME%\lib\*.jar") do call :append "%%i"
-goto okClasspath
-
-:append
-set CLASSPATH=%CLASSPATH%;%1
-goto :eof
-
-REM -----------------------------------------------------------------------------
-:okClasspath
-
-REM JSR223 - collect all JSR223 engines' jars
-for /D %%P in ("%CASSANDRA_HOME%\lib\jsr223\*.*") do (
-	for %%i in ("%%P\*.jar") do call :append "%%i"
-)
-
-REM JSR223/JRuby - set ruby lib directory
-if EXIST "%CASSANDRA_HOME%\lib\jsr223\jruby\ruby" (
-    set JAVA_OPTS=%JAVA_OPTS% "-Djruby.lib=%CASSANDRA_HOME%\lib\jsr223\jruby"
-)
-REM JSR223/JRuby - set ruby JNI libraries root directory
-if EXIST "%CASSANDRA_HOME%\lib\jsr223\jruby\jni" (
-    set JAVA_OPTS=%JAVA_OPTS% "-Djffi.boot.library.path=%CASSANDRA_HOME%\lib\jsr223\jruby\jni"
-)
-REM JSR223/Jython - set python.home system property
-if EXIST "%CASSANDRA_HOME%\lib\jsr223\jython\jython.jar" (
-    set JAVA_OPTS=%JAVA_OPTS% "-Dpython.home=%CASSANDRA_HOME%\lib\jsr223\jython"
-)
-REM JSR223/Scala - necessary system property
-if EXIST "%CASSANDRA_HOME%\lib\jsr223\scala\scala-compiler.jar" (
-    set JAVA_OPTS=%JAVA_OPTS% "-Dscala.usejavacp=true"
-)
-
-REM Include the build\classes\main directory so it works in development
-set CASSANDRA_CLASSPATH=%CLASSPATH%;"%CASSANDRA_HOME%\build\classes\main";"%CASSANDRA_HOME%\build\classes\thrift"
-set CASSANDRA_PARAMS=-Dcassandra -Dcassandra-foreground=yes
-set CASSANDRA_PARAMS=%CASSANDRA_PARAMS% -Dcassandra.logdir="%CASSANDRA_HOME%\logs"
-set CASSANDRA_PARAMS=%CASSANDRA_PARAMS% -Dcassandra.storagedir="%CASSANDRA_HOME%\data"
-
-if /i "%ARG%" == "INSTALL" goto doInstallOperation
-if /i "%ARG%" == "UNINSTALL" goto doInstallOperation
-
-echo Starting Cassandra Server
-"%JAVA_HOME%\bin\java" %JAVA_OPTS% %CASSANDRA_PARAMS% -cp %CASSANDRA_CLASSPATH% "%CASSANDRA_MAIN%"
-goto finally
-
-REM -----------------------------------------------------------------------------
-:doInstallOperation
-set SERVICE_JVM="cassandra"
-rem location of Prunsrv
-set PATH_PRUNSRV=%CASSANDRA_HOME%\bin\daemon\
-set PR_LOGPATH=%PATH_PRUNSRV%
-
-rem Allow prunsrv to be overridden
-if "%PRUNSRV%" == "" set PRUNSRV=%PATH_PRUNSRV%prunsrv
-
-echo trying to delete service if it has been created already
-"%PRUNSRV%" //DS//%SERVICE_JVM%
-rem quit if we're just going to uninstall
-if /i "%ARG%" == "UNINSTALL" goto finally
-
-echo Installing %SERVICE_JVM%. If you get registry warnings, re-run as an Administrator
-"%PRUNSRV%" //IS//%SERVICE_JVM%
-
-echo Setting startup parameters for %SERVICE_JVM%
-set cmd="%PRUNSRV%" //US//%SERVICE_JVM% ^
- --Jvm=auto --StdOutput auto --StdError auto ^
- --Classpath=%CASSANDRA_CLASSPATH% ^
- --StartMode=jvm --StartClass=%CASSANDRA_MAIN% --StartMethod=main ^
- --StopMode=jvm --StopClass=%CASSANDRA_MAIN%  --StopMethod=stop
-
-REM convert ' -' into ';-' so we can tokenize on semicolon as we may have spaces in folder names
-set tempOptions=%JAVA_OPTS: -=;-%
-REM Append the JAVA_OPTS, each with independent ++JvmOptions as delimited list fails for some options
-:optStrip
-for /F "tokens=1* delims=;" %%a in ("%tempOptions%") do (
-    set JVMOPTIONS=%JVMOPTIONS% ++JvmOptions=%%a
-    set tempOptions=%%b
-)
-if defined tempOptions goto :optStrip
-
-REM do the same for CASSANDRA_PARAMS
-set tempOptions=%CASSANDRA_PARAMS: -=;-%
-
-:paramStrip
-for /F "tokens=1* delims=;" %%a in ("%tempOptions%") do (
-    set JVMOPTIONS=%JVMOPTIONS% ++JvmOptions=%%a
-    set tempOptions=%%b
-)
-if defined tempOptions goto :paramStrip
-
-%cmd% %JVMOPTIONS%
-
-echo Installation of %SERVICE_JVM% is complete
-goto finally
-
-:err
-echo JAVA_HOME environment variable must be set!
-pause
-
-REM -----------------------------------------------------------------------------
-:finally
-
-ENDLOCAL
+@REM
+@REM  Licensed to the Apache Software Foundation (ASF) under one or more
+@REM  contributor license agreements.  See the NOTICE file distributed with
+@REM  this work for additional information regarding copyright ownership.
+@REM  The ASF licenses this file to You under the Apache License, Version 2.0
+@REM  (the "License"); you may not use this file except in compliance with
+@REM  the License.  You may obtain a copy of the License at
+@REM
+@REM      http://www.apache.org/licenses/LICENSE-2.0
+@REM
+@REM  Unless required by applicable law or agreed to in writing, software
+@REM  distributed under the License is distributed on an "AS IS" BASIS,
+@REM  WITHOUT WARRANTIES OR CONDITIONS OF ANY KIND, either express or implied.
+@REM  See the License for the specific language governing permissions and
+@REM  limitations under the License.
+
+@echo off
+if "%OS%" == "Windows_NT" setlocal
+
+set ARG=%1
+set INSTALL="INSTALL"
+set UNINSTALL="UNINSTALL"
+
+pushd %~dp0..
+if NOT DEFINED CASSANDRA_HOME set CASSANDRA_HOME=%CD%
+popd
+
+if /i "%ARG%" == "LEGACY" goto runLegacy
+REM -----------------------------------------------------------------------------
+REM See if we have access to run unsigned powershell scripts
+for /F "delims=" %%i in ('powershell Get-ExecutionPolicy') do set PERMISSION=%%i
+if "%PERMISSION%" == "Unrestricted" goto runPowerShell
+goto runLegacy
+
+REM -----------------------------------------------------------------------------
+:runPowerShell
+echo Detected powershell execution permissions.  Running with enhanced startup scripts.
+set errorlevel=
+powershell /file "%CASSANDRA_HOME%\bin\cassandra.ps1" %*
+exit /b %errorlevel%
+
+REM -----------------------------------------------------------------------------
+:runLegacy
+echo WARNING! Powershell script execution unavailable.
+echo    Please use 'powershell Set-ExecutionPolicy Unrestricted'
+echo    on this user-account to run cassandra with fully featured
+echo    functionality on this platform.
+
+echo Starting with legacy startup options
+
+if NOT DEFINED CASSANDRA_MAIN set CASSANDRA_MAIN=org.apache.cassandra.service.CassandraDaemon
+if NOT DEFINED JAVA_HOME goto :err
+
+REM -----------------------------------------------------------------------------
+REM JVM Opts we'll use in legacy run or installation
+set JAVA_OPTS=-ea^
+ -javaagent:"%CASSANDRA_HOME%\lib\jamm-0.3.0.jar"^
+ -Xms2G^
+ -Xmx2G^
+ -XX:+HeapDumpOnOutOfMemoryError^
+ -XX:+UseParNewGC^
+ -XX:+UseConcMarkSweepGC^
+ -XX:+CMSParallelRemarkEnabled^
+ -XX:SurvivorRatio=8^
+ -XX:MaxTenuringThreshold=1^
+ -XX:CMSInitiatingOccupancyFraction=75^
+ -XX:+UseCMSInitiatingOccupancyOnly^
+ -Dlogback.configurationFile=logback.xml^
+ -Djava.library.path=%CASSANDRA_HOME%\lib\sigar-bin^
+ -Dcassandra.jmx.local.port=7199
+REM **** JMX REMOTE ACCESS SETTINGS SEE: https://wiki.apache.org/cassandra/JmxSecurity ***
+REM -Dcom.sun.management.jmxremote.port=7199^
+REM -Dcom.sun.management.jmxremote.ssl=false^
+REM -Dcom.sun.management.jmxremote.authenticate=true^
+REM -Dcom.sun.management.jmxremote.password.file=C:\jmxremote.password
+
+REM ***** CLASSPATH library setting *****
+REM Ensure that any user defined CLASSPATH variables are not used on startup
+set CLASSPATH="%CASSANDRA_HOME%\conf"
+
+REM For each jar in the CASSANDRA_HOME lib directory call append to build the CLASSPATH variable.
+for %%i in ("%CASSANDRA_HOME%\lib\*.jar") do call :append "%%i"
+goto okClasspath
+
+:append
+set CLASSPATH=%CLASSPATH%;%1
+goto :eof
+
+REM -----------------------------------------------------------------------------
+:okClasspath
+
+REM JSR223 - collect all JSR223 engines' jars
+for /D %%P in ("%CASSANDRA_HOME%\lib\jsr223\*.*") do (
+	for %%i in ("%%P\*.jar") do call :append "%%i"
+)
+
+REM JSR223/JRuby - set ruby lib directory
+if EXIST "%CASSANDRA_HOME%\lib\jsr223\jruby\ruby" (
+    set JAVA_OPTS=%JAVA_OPTS% "-Djruby.lib=%CASSANDRA_HOME%\lib\jsr223\jruby"
+)
+REM JSR223/JRuby - set ruby JNI libraries root directory
+if EXIST "%CASSANDRA_HOME%\lib\jsr223\jruby\jni" (
+    set JAVA_OPTS=%JAVA_OPTS% "-Djffi.boot.library.path=%CASSANDRA_HOME%\lib\jsr223\jruby\jni"
+)
+REM JSR223/Jython - set python.home system property
+if EXIST "%CASSANDRA_HOME%\lib\jsr223\jython\jython.jar" (
+    set JAVA_OPTS=%JAVA_OPTS% "-Dpython.home=%CASSANDRA_HOME%\lib\jsr223\jython"
+)
+REM JSR223/Scala - necessary system property
+if EXIST "%CASSANDRA_HOME%\lib\jsr223\scala\scala-compiler.jar" (
+    set JAVA_OPTS=%JAVA_OPTS% "-Dscala.usejavacp=true"
+)
+
+REM Include the build\classes\main directory so it works in development
+set CASSANDRA_CLASSPATH=%CLASSPATH%;"%CASSANDRA_HOME%\build\classes\main";"%CASSANDRA_HOME%\build\classes\thrift"
+set CASSANDRA_PARAMS=-Dcassandra -Dcassandra-foreground=yes
+set CASSANDRA_PARAMS=%CASSANDRA_PARAMS% -Dcassandra.logdir="%CASSANDRA_HOME%\logs"
+set CASSANDRA_PARAMS=%CASSANDRA_PARAMS% -Dcassandra.storagedir="%CASSANDRA_HOME%\data"
+
+if /i "%ARG%" == "INSTALL" goto doInstallOperation
+if /i "%ARG%" == "UNINSTALL" goto doInstallOperation
+
+echo Starting Cassandra Server
+"%JAVA_HOME%\bin\java" %JAVA_OPTS% %CASSANDRA_PARAMS% -cp %CASSANDRA_CLASSPATH% "%CASSANDRA_MAIN%"
+goto finally
+
+REM -----------------------------------------------------------------------------
+:doInstallOperation
+set SERVICE_JVM="cassandra"
+rem location of Prunsrv
+set PATH_PRUNSRV=%CASSANDRA_HOME%\bin\daemon\
+set PR_LOGPATH=%PATH_PRUNSRV%
+
+rem Allow prunsrv to be overridden
+if "%PRUNSRV%" == "" set PRUNSRV=%PATH_PRUNSRV%prunsrv
+
+echo trying to delete service if it has been created already
+"%PRUNSRV%" //DS//%SERVICE_JVM%
+rem quit if we're just going to uninstall
+if /i "%ARG%" == "UNINSTALL" goto finally
+
+echo Installing %SERVICE_JVM%. If you get registry warnings, re-run as an Administrator
+"%PRUNSRV%" //IS//%SERVICE_JVM%
+
+echo Setting startup parameters for %SERVICE_JVM%
+set cmd="%PRUNSRV%" //US//%SERVICE_JVM% ^
+ --Jvm=auto --StdOutput auto --StdError auto ^
+ --Classpath=%CASSANDRA_CLASSPATH% ^
+ --StartMode=jvm --StartClass=%CASSANDRA_MAIN% --StartMethod=main ^
+ --StopMode=jvm --StopClass=%CASSANDRA_MAIN%  --StopMethod=stop
+
+REM convert ' -' into ';-' so we can tokenize on semicolon as we may have spaces in folder names
+set tempOptions=%JAVA_OPTS: -=;-%
+REM Append the JAVA_OPTS, each with independent ++JvmOptions as delimited list fails for some options
+:optStrip
+for /F "tokens=1* delims=;" %%a in ("%tempOptions%") do (
+    set JVMOPTIONS=%JVMOPTIONS% ++JvmOptions=%%a
+    set tempOptions=%%b
+)
+if defined tempOptions goto :optStrip
+
+REM do the same for CASSANDRA_PARAMS
+set tempOptions=%CASSANDRA_PARAMS: -=;-%
+
+:paramStrip
+for /F "tokens=1* delims=;" %%a in ("%tempOptions%") do (
+    set JVMOPTIONS=%JVMOPTIONS% ++JvmOptions=%%a
+    set tempOptions=%%b
+)
+if defined tempOptions goto :paramStrip
+
+%cmd% %JVMOPTIONS%
+
+echo Installation of %SERVICE_JVM% is complete
+goto finally
+
+:err
+echo JAVA_HOME environment variable must be set!
+pause
+
+REM -----------------------------------------------------------------------------
+:finally
+
+ENDLOCAL