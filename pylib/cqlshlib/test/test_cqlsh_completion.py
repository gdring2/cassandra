# Licensed to the Apache Software Foundation (ASF) under one
# or more contributor license agreements.  See the NOTICE file
# distributed with this work for additional information
# regarding copyright ownership.  The ASF licenses this file
# to you under the Apache License, Version 2.0 (the
# "License"); you may not use this file except in compliance
# with the License.  You may obtain a copy of the License at
#
#     http://www.apache.org/licenses/LICENSE-2.0
#
# Unless required by applicable law or agreed to in writing, software
# distributed under the License is distributed on an "AS IS" BASIS,
# WITHOUT WARRANTIES OR CONDITIONS OF ANY KIND, either express or implied.
# See the License for the specific language governing permissions and
# limitations under the License.

# to configure behavior, define $CQL_TEST_HOST to the destination address
# for Thrift connections, and $CQL_TEST_PORT to the associated port.

from __future__ import with_statement

import re
from .basecase import BaseTestCase, cqlsh
from .cassconnect import testrun_cqlsh

BEL = '\x07'  # the terminal-bell character
CTRL_C = '\x03'
TAB = '\t'

# completions not printed out in this many seconds may not be acceptable.
# tune if needed for a slow system, etc, but be aware that the test will
# need to wait this long for each completion test, to make sure more info
# isn't coming
COMPLETION_RESPONSE_TIME = 0.5

completion_separation_re = re.compile(r'\s+')


class CqlshCompletionCase(BaseTestCase):

    def setUp(self):
        self.cqlsh_runner = testrun_cqlsh(cqlver=cqlsh.DEFAULT_CQLVER, env={'COLUMNS': '100000'})
        self.cqlsh = self.cqlsh_runner.__enter__()

    def tearDown(self):
        self.cqlsh_runner.__exit__(None, None, None)

    def _get_completions(self, inputstring, split_completed_lines=True):
        """
        Get results of tab completion in cqlsh. Returns a bare string if a
        string completes immediately. Otherwise, returns a set of all
        whitespace-separated tokens in the offered completions by default, or a
        list of the lines in the offered completions if split_completed_lines is
        False.
        """
        self.cqlsh.send(inputstring)
        self.cqlsh.send(TAB)
        immediate = self.cqlsh.read_up_to_timeout(COMPLETION_RESPONSE_TIME)
        immediate = immediate.replace(' \b', '')
        self.assertEqual(immediate[:len(inputstring)], inputstring)
        immediate = immediate[len(inputstring):]
        immediate = immediate.replace(BEL, '')

        if immediate:
            return immediate

        self.cqlsh.send(TAB)
        choice_output = self.cqlsh.read_up_to_timeout(COMPLETION_RESPONSE_TIME)
        if choice_output == BEL:
            choice_output = ''

        self.cqlsh.send(CTRL_C)  # cancel any current line
        self.cqlsh.read_to_next_prompt()

        choice_lines = choice_output.splitlines()
        if choice_lines:
            # ensure the last line of the completion is the prompt
            prompt_regex = self.cqlsh.prompt.lstrip() + re.escape(inputstring)
            msg = ('Double-tab completion '
                   'does not print prompt for input "{}"'.format(inputstring))
            self.assertRegexpMatches(choice_lines[-1], prompt_regex, msg=msg)

        choice_lines = [line.strip() for line in choice_lines[:-1]]
        choice_lines = [line for line in choice_lines if line]

        if split_completed_lines:
            completed_lines = map(set, (completion_separation_re.split(line.strip())
                               for line in choice_lines))

            if not completed_lines:
                return set()

            completed_tokens = set.union(*completed_lines)
            return completed_tokens - {''}
        else:
            return choice_lines

        assert False

    def _trycompletions_inner(self, inputstring, immediate='', choices=(),
                              other_choices_ok=False,
                              split_completed_lines=True):
        """
        Test tab completion in cqlsh. Enters in the text in inputstring, then
        simulates a tab keypress to see what is immediately completed (this
        should only happen when there is only one completion possible). If
        there is an immediate completion, the new text is expected to match
        'immediate'. If there is no immediate completion, another tab keypress
        is simulated in order to get a list of choices, which are expected to
        match the items in 'choices' (order is not important, but case is).
        """
        completed = self._get_completions(inputstring,
                                         split_completed_lines=split_completed_lines)

        if immediate:
            msg = 'cqlsh completed %r, but we expected %r' % (completed, immediate)
            self.assertEqual(completed, immediate, msg=msg)
            return

        if other_choices_ok:
            self.assertEqual(set(choices), completed.intersection(choices))
        else:
            self.assertEqual(set(choices), set(completed))

    def trycompletions(self, inputstring, immediate='', choices=(),
                       other_choices_ok=False, split_completed_lines=True):
        try:
            self._trycompletions_inner(inputstring, immediate, choices,
                                       other_choices_ok=other_choices_ok,
                                       split_completed_lines=split_completed_lines)
        finally:
            self.cqlsh.send(CTRL_C)  # cancel any current line
            self.cqlsh.read_to_next_prompt()

    def strategies(self):
        return self.module.CqlRuleSet.replication_strategies


class TestCqlshCompletion(CqlshCompletionCase):
    cqlver = '3.1.6'
    module = cqlsh.cql3handling

    def test_complete_on_empty_string(self):
        self.trycompletions('', choices=('?', 'ALTER', 'BEGIN', 'CAPTURE', 'CONSISTENCY',
                                         'COPY', 'CREATE', 'DEBUG', 'DELETE', 'DESC', 'DESCRIBE',
                                         'DROP', 'GRANT', 'HELP', 'INSERT', 'LIST', 'LOGIN', 'PAGING', 'REVOKE',
                                         'SELECT', 'SHOW', 'SOURCE', 'TRACING', 'EXPAND', 'SERIAL', 'TRUNCATE',
                                         'UPDATE', 'USE', 'exit', 'quit', 'CLEAR', 'CLS'))

    def test_complete_command_words(self):
        self.trycompletions('alt', '\b\b\bALTER ')
        self.trycompletions('I', 'NSERT INTO ')
        self.trycompletions('exit', ' ')

    def test_complete_in_uuid(self):
        pass

    def test_complete_in_select(self):
        pass

    def test_complete_in_insert(self):
        self.trycompletions('INSERT INTO  ',
                            choices=('twenty_rows_table',
                                     'ascii_with_special_chars',
                                     'users',
                                     'has_all_types',
                                     'system.',
                                     'empty_composite_table',
                                     'empty_table',
                                     'undefined_values_table',
                                     'dynamic_columns',
                                     'twenty_rows_composite_table',
                                     'utf8_with_special_chars',
                                     'system_traces.',
                                     'songs'),
                            other_choices_ok=True)
        self.trycompletions('INSERT INTO twenty_rows_composite_table',
                            immediate=' ')
        self.trycompletions('INSERT INTO twenty_rows_composite_table ',
                            choices=['(', 'JSON'])
        self.trycompletions('INSERT INTO twenty_rows_composite_table (a, b ',
                            choices=(')', ','))
        self.trycompletions('INSERT INTO twenty_rows_composite_table (a, b, ',
                            immediate='c ')
        self.trycompletions('INSERT INTO twenty_rows_composite_table (a, b, c ',
                            choices=(',', ')'))
        self.trycompletions('INSERT INTO twenty_rows_composite_table (a, b)',
                            immediate=' VALUES ( ')
        self.trycompletions('INSERT INTO twenty_rows_composite_table (a, b, c) VAL',
                            immediate='UES ( ')

        self.trycompletions(
            'INSERT INTO twenty_rows_composite_table (a, b, c) VALUES (',
            ['<value for a (text)>'],
            split_completed_lines=False)

        self.trycompletions(
            "INSERT INTO twenty_rows_composite_table (a, b, c) VALUES ('",
            ['<value for a (text)>'],
            split_completed_lines=False)

        self.trycompletions(
            "INSERT INTO twenty_rows_composite_table (a, b, c) VALUES ( 'eggs",
            ['<value for a (text)>'],
            split_completed_lines=False)

        self.trycompletions(
            "INSERT INTO twenty_rows_composite_table (a, b, c) VALUES ('eggs'",
            immediate=', ')

        self.trycompletions(
            ("INSERT INTO twenty_rows_composite_table (a, b, c) "
             "VALUES ( 'eggs',"),
            ['<value for b (text)>'],
            split_completed_lines=False)

        self.trycompletions(
            ("INSERT INTO twenty_rows_composite_table (a, b, c) "
             "VALUES ( 'eggs', 'sausage', 'spam')"),
            immediate=' ')

        self.trycompletions(
            ("INSERT INTO twenty_rows_composite_table (a, b, c) "
             "VALUES ( 'eggs', 'sausage', 'spam') "),
            choices=[';', 'USING', 'IF'])

        self.trycompletions(
            ("INSERT INTO twenty_rows_composite_table (a, b, c) "
             "VALUES ( 'eggs', 'sausage', 'spam');"),
            choices=['?', 'ALTER', 'BEGIN', 'CAPTURE', 'CONSISTENCY', 'COPY',
                     'CREATE', 'DEBUG', 'DELETE', 'DESC', 'DESCRIBE', 'DROP',
                     'EXPAND', 'GRANT', 'HELP', 'INSERT', 'LIST', 'LOGIN', 'PAGING',
                     'REVOKE', 'SELECT', 'SHOW', 'SOURCE', 'SERIAL', 'TRACING',
                     'TRUNCATE', 'UPDATE', 'USE', 'exit', 'quit',
                     'CLEAR', 'CLS'])

        self.trycompletions(
            ("INSERT INTO twenty_rows_composite_table (a, b, c) "
             "VALUES ( 'eggs', 'sausage', 'spam') US"),
            immediate='ING T')

        self.trycompletions(
            ("INSERT INTO twenty_rows_composite_table (a, b, c) "
             "VALUES ( 'eggs', 'sausage', 'spam') USING"),
            immediate=' T')

        self.trycompletions(
            ("INSERT INTO twenty_rows_composite_table (a, b, c) "
             "VALUES ( 'eggs', 'sausage', 'spam') USING T"),
            choices=['TTL', 'TIMESTAMP'])

        self.trycompletions(
            ("INSERT INTO twenty_rows_composite_table (a, b, c) "
             "VALUES ( 'eggs', 'sausage', 'spam') USING TT"),
            immediate='L ')

        self.trycompletions(
            ("INSERT INTO twenty_rows_composite_table (a, b, c) "
             "VALUES ( 'eggs', 'sausage', 'spam') USING TI"),
            immediate='MESTAMP ')

        self.trycompletions(
            ("INSERT INTO twenty_rows_composite_table (a, b, c) "
             "VALUES ( 'eggs', 'sausage', 'spam') USING TIMESTAMP "),
            choices=['<wholenumber>'])

        self.trycompletions(
            ("INSERT INTO twenty_rows_composite_table (a, b, c) "
             "VALUES ( 'eggs', 'sausage', 'spam') USING TTL "),
            choices=['<wholenumber>'])

        self.trycompletions(
            ("INSERT INTO twenty_rows_composite_table (a, b, c) "
             "VALUES ( 'eggs', 'sausage', 'spam') USING TIMESTAMP 0 "),
            choices=['AND', ';'])

        self.trycompletions(
            ("INSERT INTO twenty_rows_composite_table (a, b, c) "
             "VALUES ( 'eggs', 'sausage', 'spam') USING TTL 0 "),
            choices=['AND', ';'])

        self.trycompletions(
            ("INSERT INTO twenty_rows_composite_table (a, b, c) "
             "VALUES ( 'eggs', 'sausage', 'spam') USING TIMESTAMP 0 A"),
            immediate='ND TTL ')

        self.trycompletions(
            ("INSERT INTO twenty_rows_composite_table (a, b, c) "
             "VALUES ( 'eggs', 'sausage', 'spam') USING TTL 0 A"),
            immediate='ND TIMESTAMP ')

        self.trycompletions(
            ("INSERT INTO twenty_rows_composite_table (a, b, c) "
             "VALUES ( 'eggs', 'sausage', 'spam') USING TTL 0 AND TIMESTAMP "),
            choices=['<wholenumber>'])

        self.trycompletions(
            ("INSERT INTO twenty_rows_composite_table (a, b, c) "
             "VALUES ( 'eggs', 'sausage', 'spam') USING TTL 0 AND TIMESTAMP 0 "),
            choices=['AND', ';'])

        self.trycompletions(
            ("INSERT INTO twenty_rows_composite_table (a, b, c) "
             "VALUES ( 'eggs', 'sausage', 'spam') USING TTL 0 AND TIMESTAMP 0 AND "),
            choices=[])

    def test_complete_in_update(self):
        self.trycompletions("UPD", immediate="ATE ")
        self.trycompletions("UPDATE ",
                            choices=['twenty_rows_table',
                                     'users', 'has_all_types', 'system.',
                                     'ascii_with_special_chars',
                                     'empty_composite_table', 'empty_table',
                                     'undefined_values_table',
                                     'dynamic_columns',
                                     'twenty_rows_composite_table',
                                     'utf8_with_special_chars',
                                     'system_traces.', 'songs'],
                            other_choices_ok=True)

        self.trycompletions("UPDATE empty_table ", choices=['USING', 'SET'])

        self.trycompletions("UPDATE empty_table S",
                            immediate='ET lonelycol = ')
        self.trycompletions("UPDATE empty_table SET lon",
                            immediate='elycol = ')
        self.trycompletions("UPDATE empty_table SET lonelycol",
                            immediate=' = ')

        self.trycompletions("UPDATE empty_table U", immediate='SING T')
        self.trycompletions("UPDATE empty_table USING T",
                            choices=["TTL", "TIMESTAMP"])

        self.trycompletions("UPDATE empty_table SET lonelycol = ",
                            choices=['<term (text)>'],
                            split_completed_lines=False)

        self.trycompletions("UPDATE empty_table SET lonelycol = 'eg",
                            choices=['<term (text)>'],
                            split_completed_lines=False)
        self.trycompletions("UPDATE empty_table SET lonelycol = 'eggs'",
                            choices=[',', 'WHERE'])
        self.trycompletions("UPDATE empty_table SET lonelycol = 'eggs' WHERE ",
                            choices=['TOKEN(', 'lonelykey'])
        self.trycompletions("UPDATE empty_table SET lonelycol = 'eggs' WHERE ",
                            choices=['TOKEN(', 'lonelykey'])

        self.trycompletions("UPDATE empty_table SET lonelycol = 'eggs' WHERE lonel",
                            immediate='ykey ')
        self.trycompletions("UPDATE empty_table SET lonelycol = 'eggs' WHERE lonelykey ",
                            choices=['=', '<=', '>=', '>', '<', 'CONTAINS', 'IN', '['])
        self.trycompletions("UPDATE empty_table SET lonelycol = 'eggs' WHERE lonelykey = 0.0 ",
                            choices=['AND', 'IF', ';'])
        self.trycompletions("UPDATE empty_table SET lonelycol = 'eggs' WHERE lonelykey = 0.0 AND ",
                            choices=['TOKEN(', 'lonelykey'])

        self.trycompletions("UPDATE empty_table SET lonelycol = 'eggs' WHERE TOKEN(lonelykey ",
                            choices=[',', ')'])
        self.trycompletions("UPDATE empty_table SET lonelycol = 'eggs' WHERE TOKEN(lonelykey) ",
                            choices=['=', '<=', '>=', '<', '>'])
        self.trycompletions("UPDATE empty_table SET lonelycol = 'eggs' WHERE TOKEN(lonelykey) <= TOKEN(13) ",
                            choices=[';', 'AND', 'IF'])
        self.trycompletions("UPDATE empty_table SET lonelycol = 'eggs' WHERE TOKEN(lonelykey) <= TOKEN(13) IF ",
                            choices=['EXISTS', '<quotedName>', '<identifier>'])

        self.trycompletions("UPDATE empty_table SET lonelycol = 'eggs' WHERE TOKEN(lonelykey) <= TOKEN(13) IF EXISTS ",
                            choices=['>=', '!=', '<=', 'IN', '[', ';', '=', '<', '>'])

    def test_complete_in_delete(self):
        self.trycompletions('DELETE F', choices=['FROM', '<identifier>', '<quotedName>'])

        self.trycompletions('DELETE a ', choices=['FROM', '[', ','])
        self.trycompletions('DELETE a [',
                            choices=['<wholenumber>', 'false', '-', '<uuid>',
                                     '<pgStringLiteral>', '<float>', 'TOKEN',
                                     '<identifier>', '<quotedStringLiteral>',
                                     '{', '[', 'NULL', 'true', '<blobLiteral>'])

        self.trycompletions('DELETE a, ',
                            choices=['<identifier>', '<quotedName>'])

        self.trycompletions('DELETE a FROM ',
                            choices=['twenty_rows_table',
                                     'ascii_with_special_chars', 'users',
                                     'has_all_types', 'system.',
                                     'empty_composite_table', 'empty_table',
                                     'system_auth.', 'undefined_values_table',
                                     'dynamic_columns',
                                     'twenty_rows_composite_table',
                                     'utf8_with_special_chars',
                                     'system_traces.', 'songs',
                                     '"' + self.cqlsh.keyspace + '".'],
                            other_choices_ok=True)

        self.trycompletions('DELETE FROM ',
                            choices=['twenty_rows_table',
                                     'ascii_with_special_chars', 'users',
                                     'has_all_types', 'system.',
                                     'empty_composite_table', 'empty_table',
                                     'system_auth.', 'undefined_values_table',
                                     'dynamic_columns',
                                     'twenty_rows_composite_table',
                                     'utf8_with_special_chars',
                                     'system_traces.', 'songs',
                                     'system_auth.', 'system_distributed.',
                                     'system_schema.','system_traces.',
                                     '"' + self.cqlsh.keyspace + '".'],
                            other_choices_ok=True)
        self.trycompletions('DELETE FROM twenty_rows_composite_table ',
                            choices=['USING', 'WHERE'])

        self.trycompletions('DELETE FROM twenty_rows_composite_table U',
                            immediate='SING TIMESTAMP ')

        self.trycompletions('DELETE FROM twenty_rows_composite_table USING TIMESTAMP ',
                            choices=['<wholenumber>'])
        self.trycompletions('DELETE FROM twenty_rows_composite_table USING TIMESTAMP 0',
                            choices=['<wholenumber>'])
        self.trycompletions('DELETE FROM twenty_rows_composite_table USING TIMESTAMP 0 ',
                            immediate='WHERE ')
        self.trycompletions('DELETE FROM twenty_rows_composite_table USING TIMESTAMP 0 WHERE ',
                            choices=['a', 'b', 'TOKEN('])

        self.trycompletions('DELETE FROM twenty_rows_composite_table USING TIMESTAMP 0 WHERE a ',
                            choices=['<=', '>=', 'CONTAINS', 'IN', '[', '=', '<', '>'])

        self.trycompletions('DELETE FROM twenty_rows_composite_table USING TIMESTAMP 0 WHERE TOKEN(',
                            immediate='a ')
        self.trycompletions('DELETE FROM twenty_rows_composite_table USING TIMESTAMP 0 WHERE TOKEN(a',
                            immediate=' ')
        self.trycompletions('DELETE FROM twenty_rows_composite_table USING TIMESTAMP 0 WHERE TOKEN(a ',
                            choices=[')', ','])
        self.trycompletions('DELETE FROM twenty_rows_composite_table USING TIMESTAMP 0 WHERE TOKEN(a) ',
                            choices=['>=', '<=', '=', '<', '>'])
        self.trycompletions('DELETE FROM twenty_rows_composite_table USING TIMESTAMP 0 WHERE TOKEN(a) >= ',
                            choices=['false', 'true', '<pgStringLiteral>',
                                     'token(', '-', '<float>', 'TOKEN',
                                     '<identifier>', '<uuid>', '{', '[', 'NULL',
                                     '<quotedStringLiteral>', '<blobLiteral>',
                                     '<wholenumber>'])
        self.trycompletions(('DELETE FROM twenty_rows_composite_table USING TIMESTAMP 0 WHERE '
                             'TOKEN(a) >= TOKEN(0) '),
                            choices=['AND', 'IF', ';'])
        self.trycompletions(('DELETE FROM twenty_rows_composite_table USING TIMESTAMP 0 WHERE '
                             'TOKEN(a) >= TOKEN(0) IF '),
                            choices=['EXISTS', '<identifier>', '<quotedName>'])
        self.trycompletions(('DELETE FROM twenty_rows_composite_table USING TIMESTAMP 0 WHERE '
                             'TOKEN(a) >= TOKEN(0) IF b '),
                            choices=['>=', '!=', '<=', 'IN', '[', '=', '<', '>'])
        self.trycompletions(('DELETE FROM twenty_rows_composite_table USING TIMESTAMP 0 WHERE '
                             'TOKEN(a) >= TOKEN(0) IF b < 0 '),
                            choices=['AND', ';'])
        self.trycompletions(('DELETE FROM twenty_rows_composite_table USING TIMESTAMP 0 WHERE '
                             'TOKEN(a) >= TOKEN(0) IF b < 0 AND '),
                            choices=['<identifier>', '<quotedName>'])
        self.trycompletions(("DELETE FROM twenty_rows_composite_table USING TIMESTAMP 0 WHERE "
                             "b = 'eggs'"),
                            choices=['AND', 'IF', ';'])

    def test_complete_in_batch(self):
        pass

    def test_complete_in_create_keyspace(self):
        self.trycompletions('create keyspace ', '', choices=('<identifier>', '<quotedName>', 'IF'))
        self.trycompletions('create keyspace moo ',
                            "WITH replication = {'class': '")
        self.trycompletions('create keyspace "12SomeName" with ',
                            "replication = {'class': '")
        self.trycompletions("create keyspace fjdkljf with foo=bar ", "",
                            choices=('AND', ';'))
        self.trycompletions("create keyspace fjdkljf with foo=bar AND ",
                            "replication = {'class': '")
        self.trycompletions("create keyspace moo with replication", " = {'class': '")
        self.trycompletions("create keyspace moo with replication=", " {'class': '")
        self.trycompletions("create keyspace moo with replication={", "'class':'")
        self.trycompletions("create keyspace moo with replication={'class'", ":'")
        self.trycompletions("create keyspace moo with replication={'class': ", "'")
        self.trycompletions("create keyspace moo with replication={'class': '", "",
                            choices=self.strategies())
        # ttl is an "unreserved keyword". should work
        self.trycompletions("create keySPACE ttl with replication ="
                               "{ 'class' : 'SimpleStrategy'", ", 'replication_factor': ")
        self.trycompletions("create   keyspace ttl with replication ="
                               "{'class':'SimpleStrategy',", " 'replication_factor': ")
        self.trycompletions("create keyspace \"ttl\" with replication ="
                               "{'class': 'SimpleStrategy', ", "'replication_factor': ")
        self.trycompletions("create keyspace \"ttl\" with replication ="
                               "{'class': 'SimpleStrategy', 'repl", "ication_factor'")
        self.trycompletions("create keyspace foo with replication ="
                               "{'class': 'SimpleStrategy', 'replication_factor': ", '',
                            choices=('<term>',))
        self.trycompletions("create keyspace foo with replication ="
                               "{'class': 'SimpleStrategy', 'replication_factor': 1", '',
                            choices=('<term>',))
        self.trycompletions("create keyspace foo with replication ="
                               "{'class': 'SimpleStrategy', 'replication_factor': 1 ", '}')
        self.trycompletions("create keyspace foo with replication ="
                               "{'class': 'SimpleStrategy', 'replication_factor': 1, ",
                            '', choices=())
        self.trycompletions("create keyspace foo with replication ="
                               "{'class': 'SimpleStrategy', 'replication_factor': 1} ",
                            '', choices=('AND', ';'))
        self.trycompletions("create keyspace foo with replication ="
                               "{'class': 'NetworkTopologyStrategy', ", '',
                            choices=('<dc_name>',))
        self.trycompletions("create keyspace \"PB and J\" with replication={"
                               "'class': 'NetworkTopologyStrategy'", ', ')
        self.trycompletions("create keyspace PBJ with replication={"
                               "'class': 'NetworkTopologyStrategy'} and ",
                            "durable_writes = '")

    def test_complete_in_string_literals(self):
        # would be great if we could get a space after this sort of completion,
        # but readline really wants to make things difficult for us
        self.trycompletions("create keyspace blah with replication = {'class': 'Sim",
                            "pleStrategy'")

    def test_complete_in_drop(self):
        self.trycompletions('DR', immediate='OP ')
        self.trycompletions('DROP ',
                            choices=['AGGREGATE', 'COLUMNFAMILY', 'FUNCTION',
                                     'INDEX', 'KEYSPACE', 'ROLE', 'TABLE',
                                     'TRIGGER', 'TYPE', 'USER', 'MATERIALIZED'])

    def test_complete_in_drop_keyspace(self):
        self.trycompletions('DROP K', immediate='EYSPACE ')
        quoted_keyspace = '"' + self.cqlsh.keyspace + '"'
        self.trycompletions('DROP KEYSPACE ',
                            choices=['IF', quoted_keyspace])

        self.trycompletions('DROP KEYSPACE ' + quoted_keyspace,
                            choices=[';'])

        self.trycompletions('DROP KEYSPACE I',
                            immediate='F EXISTS ' + quoted_keyspace + ';')

    def create_columnfamily_table_template(self, name):
        """Parameterized test for CREATE COLUMNFAMILY and CREATE TABLE. Since
        they're synonyms, they should have the same completion behavior, so this
        test avoids duplication between tests for the two statements."""
        prefix = 'CREATE ' + name + ' '
        quoted_keyspace = '"' + self.cqlsh.keyspace + '"'
        self.trycompletions(prefix + '',
                            choices=['IF', quoted_keyspace, '<new_table_name>'])
        self.trycompletions(prefix + 'IF ',
                            immediate='NOT EXISTS ')
        self.trycompletions(prefix + 'IF NOT EXISTS ',
                            choices=['<new_table_name>', quoted_keyspace])
        self.trycompletions(prefix + 'IF NOT EXISTS new_table ',
                            immediate='( ')

        self.trycompletions(prefix + quoted_keyspace, choices=['.', '('])

        self.trycompletions(prefix + quoted_keyspace + '( ',
                            choices=['<new_column_name>', '<identifier>',
                                     '<quotedName>'])

        self.trycompletions(prefix + quoted_keyspace + '.',
                            choices=['<new_table_name>'])
        self.trycompletions(prefix + quoted_keyspace + '.new_table ',
                            immediate='( ')
        self.trycompletions(prefix + quoted_keyspace + '.new_table ( ',
                            choices=['<new_column_name>', '<identifier>',
                                     '<quotedName>'])

        self.trycompletions(prefix + ' new_table ( ',
                            choices=['<new_column_name>', '<identifier>',
                                     '<quotedName>'])
        self.trycompletions(prefix + ' new_table (col_a ine',
                            immediate='t ')
        self.trycompletions(prefix + ' new_table (col_a int ',
                            choices=[',', 'PRIMARY'])
        self.trycompletions(prefix + ' new_table (col_a int P',
                            immediate='RIMARY KEY ')
        self.trycompletions(prefix + ' new_table (col_a int PRIMARY KEY ',
                            choices=[')', ','])

        self.trycompletions(prefix + ' new_table (col_a int PRIMARY KEY,',
                            choices=['<identifier>', '<quotedName>'])
        self.trycompletions(prefix + ' new_table (col_a int PRIMARY KEY)',
                            immediate=' ')
        self.trycompletions(prefix + ' new_table (col_a int PRIMARY KEY) ',
                            choices=[';', 'WITH'])
        self.trycompletions(prefix + ' new_table (col_a int PRIMARY KEY) W',
                            immediate='ITH ')
        self.trycompletions(prefix + ' new_table (col_a int PRIMARY KEY) WITH ',
                            choices=['bloom_filter_fp_chance', 'compaction',
                                     'compression',
                                     'dclocal_read_repair_chance',
                                     'default_time_to_live', 'gc_grace_seconds',
                                     'max_index_interval',
                                     'memtable_flush_period_in_ms',
                                     'read_repair_chance', 'CLUSTERING',
                                     'COMPACT', 'caching', 'comment',
                                     'min_index_interval', 'speculative_retry'])
        self.trycompletions(prefix + ' new_table (col_a int PRIMARY KEY) WITH ',
                            choices=['bloom_filter_fp_chance', 'compaction',
                                     'compression',
                                     'dclocal_read_repair_chance',
                                     'default_time_to_live', 'gc_grace_seconds',
                                     'max_index_interval',
                                     'memtable_flush_period_in_ms',
                                     'read_repair_chance', 'CLUSTERING',
                                     'COMPACT', 'caching', 'comment',
                                     'min_index_interval', 'speculative_retry'])
        self.trycompletions(prefix + ' new_table (col_a int PRIMARY KEY) WITH bloom_filter_fp_chance ',
                            immediate='= ')
        self.trycompletions(prefix + ' new_table (col_a int PRIMARY KEY) WITH bloom_filter_fp_chance = ',
                            choices=['<float_between_0_and_1>'])

        self.trycompletions(prefix + ' new_table (col_a int PRIMARY KEY) WITH compaction ',
                            immediate="= {'class': '")
        self.trycompletions(prefix + " new_table (col_a int PRIMARY KEY) WITH compaction = "
                            + "{'class': '",
                            choices=['SizeTieredCompactionStrategy',
                                     'LeveledCompactionStrategy',
                                     'DateTieredCompactionStrategy'])
        self.trycompletions(prefix + " new_table (col_a int PRIMARY KEY) WITH compaction = "
                            + "{'class': 'S",
                            immediate="izeTieredCompactionStrategy'")
        self.trycompletions(prefix + " new_table (col_a int PRIMARY KEY) WITH compaction = "
                            + "{'class': 'SizeTieredCompactionStrategy",
                            immediate="'")
        self.trycompletions(prefix + " new_table (col_a int PRIMARY KEY) WITH compaction = "
                            + "{'class': 'SizeTieredCompactionStrategy'",
                            choices=['}', ','])
        self.trycompletions(prefix + " new_table (col_a int PRIMARY KEY) WITH compaction = "
                            + "{'class': 'SizeTieredCompactionStrategy', ",
                            immediate="'")
        self.trycompletions(prefix + " new_table (col_a int PRIMARY KEY) WITH compaction = "
                            + "{'class': 'SizeTieredCompactionStrategy', '",
                            choices=['bucket_high', 'bucket_low', 'class',
                                     'enabled', 'max_threshold',
                                     'min_sstable_size', 'min_threshold',
                                     'tombstone_compaction_interval',
                                     'tombstone_threshold',
                                     'unchecked_tombstone_compaction',
                                     'only_purge_repaired_tombstones'])
        self.trycompletions(prefix + " new_table (col_a int PRIMARY KEY) WITH compaction = "
                            + "{'class': 'SizeTieredCompactionStrategy'}",
                            choices=[';', 'AND'])
        self.trycompletions(prefix + " new_table (col_a int PRIMARY KEY) WITH compaction = "
                            + "{'class': 'SizeTieredCompactionStrategy'} AND ",
                            choices=['bloom_filter_fp_chance', 'compaction',
                                     'compression',
                                     'dclocal_read_repair_chance',
                                     'default_time_to_live', 'gc_grace_seconds',
                                     'max_index_interval',
                                     'memtable_flush_period_in_ms',
                                     'read_repair_chance', 'CLUSTERING',
                                     'COMPACT', 'caching', 'comment',
                                     'min_index_interval', 'speculative_retry'])
        self.trycompletions(prefix + " new_table (col_a int PRIMARY KEY) WITH compaction = "
                            + "{'class': 'DateTieredCompactionStrategy', '",
                            choices=['base_time_seconds', 'max_sstable_age_days',
                                    'timestamp_resolution', 'min_threshold', 'class', 'max_threshold',
                                    'tombstone_compaction_interval', 'tombstone_threshold',
                                    'enabled', 'unchecked_tombstone_compaction',
<<<<<<< HEAD
                                    'only_purge_repaired_tombstones'])
=======
                                    'max_window_size_seconds'])
>>>>>>> 99d68a26

    def test_complete_in_create_columnfamily(self):
        self.trycompletions('CREATE C', choices=['COLUMNFAMILY', 'CUSTOM'])
        self.trycompletions('CREATE CO', immediate='LUMNFAMILY ')
        self.create_columnfamily_table_template('COLUMNFAMILY')

    def test_complete_in_create_table(self):
        self.trycompletions('CREATE T', choices=['TRIGGER', 'TABLE', 'TYPE'])
        self.trycompletions('CREATE TA', immediate='BLE ')
        self.create_columnfamily_table_template('TABLE')

    def test_complete_in_drop_columnfamily(self):
        pass

    def test_complete_in_truncate(self):
        pass

    def test_complete_in_alter_columnfamily(self):
        pass

    def test_complete_in_use(self):
        pass

    def test_complete_in_create_index(self):
        pass

    def test_complete_in_drop_index(self):
        pass<|MERGE_RESOLUTION|>--- conflicted
+++ resolved
@@ -656,11 +656,7 @@
                                     'timestamp_resolution', 'min_threshold', 'class', 'max_threshold',
                                     'tombstone_compaction_interval', 'tombstone_threshold',
                                     'enabled', 'unchecked_tombstone_compaction',
-<<<<<<< HEAD
-                                    'only_purge_repaired_tombstones'])
-=======
-                                    'max_window_size_seconds'])
->>>>>>> 99d68a26
+                                    'max_window_size_seconds', 'only_purge_repaired_tombstones'])
 
     def test_complete_in_create_columnfamily(self):
         self.trycompletions('CREATE C', choices=['COLUMNFAMILY', 'CUSTOM'])
