--- conflicted
+++ resolved
@@ -1620,7 +1620,6 @@
         return arch.contains("64") || arch.contains("sparcv9");
     }
 
-<<<<<<< HEAD
     public static int getTracetypeRepairTTL()
     {
         return conf.tracetype_repair_ttl;
@@ -1629,7 +1628,8 @@
     public static int getTracetypeQueryTTL()
     {
         return conf.tracetype_query_ttl;
-=======
+    }
+
     public static String getOtcCoalescingStrategy()
     {
         return conf.otc_coalescing_strategy;
@@ -1638,6 +1638,5 @@
     public static int getOtcCoalescingWindow()
     {
         return conf.otc_coalescing_window_us;
->>>>>>> 82849649
     }
 }