--- conflicted
+++ resolved
@@ -264,13 +264,8 @@
             if (index == null)
                 throw new InvalidRequestException("Invalid null value for list index");
 
-<<<<<<< HEAD
             List<Pair<ByteBuffer, Column>> existingList = params.getPrefetchedList(rowKey, columnName.key);
-            int idx = ByteBufferUtil.toInt(((Constants.Value)index).bytes);
-=======
-            List<Pair<ByteBuffer, IColumn>> existingList = params.getPrefetchedList(rowKey, columnName.key);
             int idx = ByteBufferUtil.toInt(index);
->>>>>>> 05a39610
             if (idx < 0 || idx >= existingList.size())
                 throw new InvalidRequestException(String.format("List index %d out of bound, list has size %d", idx, existingList.size()));
 
