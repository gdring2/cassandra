--- conflicted
+++ resolved
@@ -128,11 +128,7 @@
         // Otherwise, check the selected columns
         selectsStaticColumns = !Iterables.isEmpty(Iterables.filter(selection.getColumns(), isStaticFilter));
         selectsOnlyStaticColumns = true;
-<<<<<<< HEAD
-        for (ColumnDefinition def : selection.getColumnsList())
-=======
-        for (CFDefinition.Name name : selection.getColumns())
->>>>>>> 9d06ea6f
+        for (ColumnDefinition def : selection.getColumns())
         {
             if (def.kind != ColumnDefinition.Kind.PARTITION_KEY && def.kind != ColumnDefinition.Kind.STATIC)
             {
@@ -743,7 +739,7 @@
                 columns.add(cfm.comparator.rowMarker(prefix));
 
                 // selected columns
-                for (ColumnDefinition def : selection.getColumnsList())
+                for (ColumnDefinition def : selection.getColumns())
                     if (def.kind == ColumnDefinition.Kind.REGULAR || def.kind == ColumnDefinition.Kind.STATIC)
                         columns.add(cfm.comparator.create(prefix, def));
             }
@@ -762,11 +758,7 @@
         if (!cfm.comparator.hasCollections())
             return false;
 
-<<<<<<< HEAD
-        for (ColumnDefinition def : selection.getColumnsList())
-=======
-        for (CFDefinition.Name name : selection.getColumns())
->>>>>>> 9d06ea6f
+        for (ColumnDefinition def : selection.getColumns())
         {
             if (def.type instanceof CollectionType)
                 return true;
@@ -1039,72 +1031,11 @@
         ByteBuffer[] keyComponents = null;
         if (cfm.getKeyValidator() instanceof CompositeType)
         {
-<<<<<<< HEAD
             keyComponents = ((CompositeType)cfm.getKeyValidator()).split(key);
-=======
-            if (!cf.hasOnlyTombstones(now))
-            {
-                result.newRow();
-                // selection.getColumns() will contain only the partition key components - all of them.
-                for (CFDefinition.Name name : selection.getColumns())
-                    result.add(keyComponents[name.position]);
-            }
->>>>>>> 9d06ea6f
         }
         else
         {
-<<<<<<< HEAD
             keyComponents = new ByteBuffer[]{ key };
-=======
-            // One cqlRow per column
-            for (Column c : cf)
-            {
-                if (c.isMarkedForDelete(now))
-                    continue;
-
-                ByteBuffer[] components = null;
-                if (cfDef.isComposite)
-                {
-                    components = ((CompositeType)cfDef.cfm.comparator).split(c.name());
-                }
-                else if (sliceRestriction != null)
-                {
-                    Comparator<ByteBuffer> comp = cfDef.cfm.comparator;
-                    // For dynamic CF, the column could be out of the requested bounds, filter here
-                    if (!sliceRestriction.isInclusive(Bound.START) && comp.compare(c.name(), sliceRestriction.bound(Bound.START, variables)) == 0)
-                        continue;
-                    if (!sliceRestriction.isInclusive(Bound.END) && comp.compare(c.name(), sliceRestriction.bound(Bound.END, variables)) == 0)
-                        continue;
-                }
-
-                result.newRow();
-                // Respect selection order
-                for (CFDefinition.Name name : selection.getColumns())
-                {
-                    switch (name.kind)
-                    {
-                        case KEY_ALIAS:
-                            result.add(keyComponents[name.position]);
-                            break;
-                        case COLUMN_ALIAS:
-                            ByteBuffer val = cfDef.isComposite
-                                           ? (name.position < components.length ? components[name.position] : null)
-                                           : c.name();
-                            result.add(val);
-                            break;
-                        case VALUE_ALIAS:
-                            result.add(c);
-                            break;
-                        case COLUMN_METADATA:
-                        case STATIC:
-                            // This should not happen for compact CF
-                            throw new AssertionError();
-                        default:
-                            throw new AssertionError();
-                    }
-                }
-            }
->>>>>>> 9d06ea6f
         }
 
         Iterator<Cell> cells = cf.getSortedColumns().iterator();
@@ -1120,7 +1051,7 @@
         if (staticRow != null && !iter.hasNext() && !usesSecondaryIndexing && hasNoClusteringColumnsRestriction())
         {
             result.newRow();
-            for (ColumnDefinition def : selection.getColumnsList())
+            for (ColumnDefinition def : selection.getColumns())
             {
                 switch (def.kind)
                 {
@@ -1143,12 +1074,8 @@
 
             // Respect requested order
             result.newRow();
-<<<<<<< HEAD
             // Respect selection order
-            for (ColumnDefinition def : selection.getColumnsList())
-=======
-            for (CFDefinition.Name name : selection.getColumns())
->>>>>>> 9d06ea6f
+            for (ColumnDefinition def : selection.getColumns())
             {
                 switch (def.kind)
                 {
@@ -1174,7 +1101,6 @@
 
     private static void addValue(Selection.ResultSetBuilder result, ColumnDefinition def, CQL3Row row, QueryOptions options)
     {
-<<<<<<< HEAD
         if (row == null)
         {
             result.add((ByteBuffer)null);
@@ -1192,12 +1118,6 @@
         }
 
         result.add(row.getColumn(def.name));
-=======
-        for (CFDefinition.Name name : Iterables.filter(selection.getColumns(), isStaticFilter))
-            if (staticGroup.hasValueFor(name.name.key))
-                return true;
-        return false;
->>>>>>> 9d06ea6f
     }
 
     private boolean hasNoClusteringColumnsRestriction()
@@ -1242,57 +1162,7 @@
 
     private static boolean isReversedType(ColumnDefinition def)
     {
-<<<<<<< HEAD
         return def.type instanceof ReversedType;
-=======
-        // Respect requested order
-        result.newRow();
-        for (CFDefinition.Name name : selection.getColumns())
-        {
-            switch (name.kind)
-            {
-                case KEY_ALIAS:
-                    result.add(keyComponents[name.position]);
-                    break;
-                case COLUMN_ALIAS:
-                    result.add(columns.getKeyComponent(name.position));
-                    break;
-                case VALUE_ALIAS:
-                    // This should not happen for SPARSE
-                    throw new AssertionError();
-                case COLUMN_METADATA:
-                    addValue(result, name, columns);
-                    break;
-                case STATIC:
-                    addValue(result, name, staticGroup);
-                    break;
-            }
-        }
-    }
-
-    private static void addValue(Selection.ResultSetBuilder result, CFDefinition.Name name, ColumnGroupMap group)
-    {
-        if (group == null)
-        {
-            result.add((ByteBuffer)null);
-            return;
-        }
-
-        if (name.type.isCollection())
-        {
-            List<Pair<ByteBuffer, Column>> collection = group.getCollection(name.name.key);
-            result.add(collection == null ? null : ((CollectionType)name.type).serialize(collection));
-        }
-        else
-        {
-            result.add(group.getSimple(name.name.key));
-        }
-    }
-
-    private static boolean isReversedType(CFDefinition.Name name)
-    {
-        return name.type instanceof ReversedType;
->>>>>>> 9d06ea6f
     }
 
     private boolean columnFilterIsIdentity()
@@ -1344,11 +1214,7 @@
                                 : Selection.fromSelectors(cfm, selectClause);
 
             if (parameters.isDistinct)
-<<<<<<< HEAD
-                validateDistinctSelection(selection.getColumnsList(), cfm.partitionKeyColumns());
-=======
-                validateDistinctSelection(selection.getColumns(), cfDef.partitionKeys());
->>>>>>> 9d06ea6f
+                validateDistinctSelection(selection.getColumns(), cfm.partitionKeyColumns());
 
             Term prepLimit = null;
             if (limit != null)
@@ -1673,7 +1539,7 @@
 
         private int indexOf(ColumnDefinition def, Selection selection)
         {
-            return indexOf(def, selection.getColumnsList().iterator());
+            return indexOf(def, selection.getColumns().iterator());
         }
 
         private int indexOf(final ColumnDefinition def, Iterator<ColumnDefinition> defs)
