package org.apache.cassandra.db;
/*
 * 
 * Licensed to the Apache Software Foundation (ASF) under one
 * or more contributor license agreements.  See the NOTICE file
 * distributed with this work for additional information
 * regarding copyright ownership.  The ASF licenses this file
 * to you under the Apache License, Version 2.0 (the
 * "License"); you may not use this file except in compliance
 * with the License.  You may obtain a copy of the License at
 * 
 *   http://www.apache.org/licenses/LICENSE-2.0
 * 
 * Unless required by applicable law or agreed to in writing,
 * software distributed under the License is distributed on an
 * "AS IS" BASIS, WITHOUT WARRANTIES OR CONDITIONS OF ANY
 * KIND, either express or implied.  See the License for the
 * specific language governing permissions and limitations
 * under the License.
 * 
 */


import java.io.DataInput;
import java.io.DataOutput;
import java.io.IOException;
import java.util.Collection;

import org.slf4j.Logger;
import org.slf4j.LoggerFactory;

import org.apache.cassandra.config.CFMetaData;
import org.apache.cassandra.io.ICompactSerializer2;

import org.apache.cassandra.io.util.PageCacheInformer;
import org.apache.cassandra.utils.PageCacheMetrics;


public class ColumnFamilySerializer implements ICompactSerializer2<ColumnFamily>
{
    private static final Logger logger = LoggerFactory.getLogger(ColumnFamilySerializer.class);

    /*
     * Serialized ColumnFamily format:
     *
     * [serialized for intra-node writes only, e.g. returning a query result]
     * <cf nullability boolean: false if the cf is null>
     * <cf id>
     *
     * [in sstable only]
     * <column bloom filter>
     * <sparse column index, start/finish columns every ColumnIndexSizeInKB of data>
     *
     * [always present]
     * <local deletion time>
     * <client-provided deletion time>
     * <column count>
     * <columns, serialized individually>
    */
    public void serialize(ColumnFamily columnFamily, DataOutput dos)
    {
        try
        {
            if (columnFamily == null)
            {
                dos.writeBoolean(false);
                return;
            }

            dos.writeBoolean(true);
            dos.writeInt(columnFamily.id());
        }
        catch (IOException e)
        {
            throw new RuntimeException(e);
        }
        serializeForSSTable(columnFamily, dos);
    }

    public int serializeForSSTable(ColumnFamily columnFamily, DataOutput dos)
    {
        try
        {
            serializeCFInfo(columnFamily, dos);

            Collection<IColumn> columns = columnFamily.getSortedColumns();
            int count = columns.size();
            dos.writeInt(count);
            for (IColumn column : columns)
            {
                columnFamily.getColumnSerializer().serialize(column, dos);
            }
            return count;
        }
        catch (IOException e)
        {
            throw new RuntimeException(e);
        }
    }

    public void serializeCFInfo(ColumnFamily columnFamily, DataOutput dos) throws IOException
    {
        dos.writeInt(columnFamily.localDeletionTime.get());
        dos.writeLong(columnFamily.markedForDeleteAt.get());
    }

    public int serializeWithIndexes(ColumnFamily columnFamily, DataOutput dos)
    {
        ColumnIndexer.serialize(columnFamily, dos);
        return serializeForSSTable(columnFamily, dos);
    }

    public ColumnFamily deserialize(DataInput dis) throws IOException
    {
        return deserialize(dis, false);
    }

    public ColumnFamily deserialize(DataInput dis, boolean intern) throws IOException
    {
        if (!dis.readBoolean())
            return null;

        // create a ColumnFamily based on the cf id
        int cfId = dis.readInt();
        if (CFMetaData.getCF(cfId) == null)
            throw new UnserializableColumnFamilyException("Couldn't find cfId=" + cfId, cfId);
        ColumnFamily cf = ColumnFamily.create(cfId);
        deserializeFromSSTableNoColumns(cf, dis);
<<<<<<< HEAD
        deserializeColumns(dis, cf, intern, null);

        return cf;
    }


    public boolean deserializeColumns(DataInput dis, ColumnFamily cf, boolean intern, PageCacheMetrics pageCacheMetrics) throws IOException
=======
        deserializeColumns(dis, cf);
        return cf;
    }

    public void deserializeColumns(DataInput dis, ColumnFamily cf) throws IOException
>>>>>>> 5040f8ef
    {
        int size = dis.readInt();
<<<<<<< HEAD

        ColumnFamilyStore interner = intern ? Table.open(CFMetaData.getCF(cf.id()).left).getColumnFamilyStore(cf.id()) : null;
        boolean hasColumnsInPageCache = false;

        if (pageCacheMetrics != null && dis instanceof RandomAccessFile)
	{
            RandomAccessFile raf = (RandomAccessFile) dis;

            for (int i = 0; i < size; ++i)
            {
                long startAt = raf.getFilePointer();

                IColumn column = cf.getColumnSerializer().deserialize(dis, interner);

                long endAt = raf.getFilePointer();

                column.setIsInPageCache(pageCacheMetrics.isRangeInCache(startAt, endAt));

                if(!hasColumnsInPageCache)
                    hasColumnsInPageCache = column.isInPageCache();

                cf.addColumn(column);
            }
        }
        else
	{
            for (int i = 0; i < size; ++i)
            {
	        IColumn column = cf.getColumnSerializer().deserialize(dis, interner);
                cf.addColumn(column);
            }
	}

        return hasColumnsInPageCache;
=======
        for (int i = 0; i < size; ++i)
        {
            IColumn column = cf.getColumnSerializer().deserialize(dis);
            cf.addColumn(column);
        }
>>>>>>> 5040f8ef
    }

    public ColumnFamily deserializeFromSSTableNoColumns(ColumnFamily cf, DataInput input) throws IOException
    {        
        cf.delete(input.readInt(), input.readLong());
        return cf;
    }
}<|MERGE_RESOLUTION|>--- conflicted
+++ resolved
@@ -31,10 +31,6 @@
 
 import org.apache.cassandra.config.CFMetaData;
 import org.apache.cassandra.io.ICompactSerializer2;
-
-import org.apache.cassandra.io.util.PageCacheInformer;
-import org.apache.cassandra.utils.PageCacheMetrics;
-
 
 public class ColumnFamilySerializer implements ICompactSerializer2<ColumnFamily>
 {
@@ -126,65 +122,19 @@
             throw new UnserializableColumnFamilyException("Couldn't find cfId=" + cfId, cfId);
         ColumnFamily cf = ColumnFamily.create(cfId);
         deserializeFromSSTableNoColumns(cf, dis);
-<<<<<<< HEAD
-        deserializeColumns(dis, cf, intern, null);
-
+        deserializeColumns(dis, cf, intern);
         return cf;
     }
 
-
-    public boolean deserializeColumns(DataInput dis, ColumnFamily cf, boolean intern, PageCacheMetrics pageCacheMetrics) throws IOException
-=======
-        deserializeColumns(dis, cf);
-        return cf;
-    }
-
-    public void deserializeColumns(DataInput dis, ColumnFamily cf) throws IOException
->>>>>>> 5040f8ef
+    public void deserializeColumns(DataInput dis, ColumnFamily cf, boolean intern) throws IOException
     {
         int size = dis.readInt();
-<<<<<<< HEAD
-
         ColumnFamilyStore interner = intern ? Table.open(CFMetaData.getCF(cf.id()).left).getColumnFamilyStore(cf.id()) : null;
-        boolean hasColumnsInPageCache = false;
-
-        if (pageCacheMetrics != null && dis instanceof RandomAccessFile)
-	{
-            RandomAccessFile raf = (RandomAccessFile) dis;
-
-            for (int i = 0; i < size; ++i)
-            {
-                long startAt = raf.getFilePointer();
-
-                IColumn column = cf.getColumnSerializer().deserialize(dis, interner);
-
-                long endAt = raf.getFilePointer();
-
-                column.setIsInPageCache(pageCacheMetrics.isRangeInCache(startAt, endAt));
-
-                if(!hasColumnsInPageCache)
-                    hasColumnsInPageCache = column.isInPageCache();
-
-                cf.addColumn(column);
-            }
-        }
-        else
-	{
-            for (int i = 0; i < size; ++i)
-            {
-	        IColumn column = cf.getColumnSerializer().deserialize(dis, interner);
-                cf.addColumn(column);
-            }
-	}
-
-        return hasColumnsInPageCache;
-=======
         for (int i = 0; i < size; ++i)
         {
-            IColumn column = cf.getColumnSerializer().deserialize(dis);
+            IColumn column = cf.getColumnSerializer().deserialize(dis, interner);
             cf.addColumn(column);
         }
->>>>>>> 5040f8ef
     }
 
     public ColumnFamily deserializeFromSSTableNoColumns(ColumnFamily cf, DataInput input) throws IOException
