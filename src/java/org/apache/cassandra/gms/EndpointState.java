--- conflicted
+++ resolved
@@ -30,11 +30,6 @@
 import org.apache.cassandra.io.IVersionedSerializer;
 import org.apache.cassandra.io.util.DataInputPlus;
 import org.apache.cassandra.io.util.DataOutputPlus;
-<<<<<<< HEAD
-import org.cliffc.high_scale_lib.NonBlockingHashMap;
-=======
->>>>>>> cb4446a9
-
 /**
  * This abstraction represents both the HeartBeatState and the ApplicationState in an EndpointState
  * instance. Any state for a given endpoint can be retrieved from this instance.
@@ -203,20 +198,12 @@
     public long serializedSize(EndpointState epState, int version)
     {
         long size = HeartBeatState.serializer.serializedSize(epState.getHeartBeatState(), version);
-<<<<<<< HEAD
-        size += TypeSizes.sizeof(epState.applicationState.size());
-        for (Map.Entry<ApplicationState, VersionedValue> entry : epState.applicationState.entrySet())
-        {
-            VersionedValue value = entry.getValue();
-            size += TypeSizes.sizeof(entry.getKey().ordinal());
-=======
         Set<Map.Entry<ApplicationState, VersionedValue>> states = epState.states();
-        size += TypeSizes.NATIVE.sizeof(states.size());
+        size += TypeSizes.sizeof(states.size());
         for (Map.Entry<ApplicationState, VersionedValue> state : states)
         {
             VersionedValue value = state.getValue();
-            size += TypeSizes.NATIVE.sizeof(state.getKey().ordinal());
->>>>>>> cb4446a9
+            size += TypeSizes.sizeof(state.getKey().ordinal());
             size += VersionedValue.serializer.serializedSize(value, version);
         }
         return size;
