/*
 * Licensed to the Apache Software Foundation (ASF) under one
 * or more contributor license agreements.  See the NOTICE file
 * distributed with this work for additional information
 * regarding copyright ownership.  The ASF licenses this file
 * to you under the Apache License, Version 2.0 (the
 * "License"); you may not use this file except in compliance
 * with the License.  You may obtain a copy of the License at
 *
 *     http://www.apache.org/licenses/LICENSE-2.0
 *
 * Unless required by applicable law or agreed to in writing, software
 * distributed under the License is distributed on an "AS IS" BASIS,
 * WITHOUT WARRANTIES OR CONDITIONS OF ANY KIND, either express or implied.
 * See the License for the specific language governing permissions and
 * limitations under the License.
 */
package org.apache.cassandra.service;

import static java.nio.charset.StandardCharsets.ISO_8859_1;

import java.io.ByteArrayInputStream;
import java.io.DataInputStream;
import java.io.File;
import java.io.IOError;
import java.io.IOException;
import java.lang.management.ManagementFactory;
import java.net.InetAddress;
import java.net.UnknownHostException;
import java.nio.ByteBuffer;
<<<<<<< HEAD
import java.util.*;
=======
import java.util.ArrayList;
import java.util.Arrays;
import java.util.Collection;
import java.util.Collections;
import java.util.EnumMap;
import java.util.HashMap;
import java.util.HashSet;
import java.util.Iterator;
import java.util.LinkedHashMap;
import java.util.LinkedList;
import java.util.List;
import java.util.Map;
>>>>>>> cb4446a9
import java.util.Map.Entry;
import java.util.concurrent.CopyOnWriteArrayList;
import java.util.concurrent.ExecutionException;
import java.util.concurrent.ExecutorService;
import java.util.concurrent.Future;
import java.util.concurrent.FutureTask;
import java.util.concurrent.TimeUnit;
import java.util.concurrent.TimeoutException;
import java.util.concurrent.atomic.AtomicBoolean;
import java.util.concurrent.atomic.AtomicInteger;

import javax.annotation.Nullable;
import javax.management.JMX;
import javax.management.MBeanServer;
import javax.management.NotificationBroadcasterSupport;
import javax.management.ObjectName;
import javax.management.openmbean.TabularData;
import javax.management.openmbean.TabularDataSupport;

import org.apache.cassandra.auth.AuthKeyspace;
import org.apache.cassandra.auth.AuthMigrationListener;
import org.apache.cassandra.concurrent.ScheduledExecutors;
import org.apache.cassandra.concurrent.Stage;
import org.apache.cassandra.concurrent.StageManager;
import org.apache.cassandra.config.*;
import org.apache.cassandra.db.*;
import org.apache.cassandra.batchlog.BatchStoreVerbHandler;
import org.apache.cassandra.batchlog.BatchRemoveVerbHandler;
import org.apache.cassandra.batchlog.BatchlogManager;
import org.apache.cassandra.db.commitlog.CommitLog;
import org.apache.cassandra.db.compaction.CompactionManager;
import org.apache.cassandra.db.lifecycle.LifecycleTransaction;
import org.apache.cassandra.dht.BootStrapper;
import org.apache.cassandra.dht.IPartitioner;
import org.apache.cassandra.dht.Range;
import org.apache.cassandra.dht.RangeStreamer;
import org.apache.cassandra.dht.RingPosition;
import org.apache.cassandra.dht.StreamStateStore;
import org.apache.cassandra.dht.Token;
import org.apache.cassandra.dht.Token.TokenFactory;
import org.apache.cassandra.exceptions.AlreadyExistsException;
import org.apache.cassandra.exceptions.ConfigurationException;
import org.apache.cassandra.exceptions.InvalidRequestException;
import org.apache.cassandra.exceptions.UnavailableException;
import org.apache.cassandra.gms.ApplicationState;
import org.apache.cassandra.gms.EndpointState;
import org.apache.cassandra.gms.FailureDetector;
import org.apache.cassandra.gms.GossipDigestAck2VerbHandler;
import org.apache.cassandra.gms.GossipDigestAckVerbHandler;
import org.apache.cassandra.gms.GossipDigestSynVerbHandler;
import org.apache.cassandra.gms.GossipShutdownVerbHandler;
import org.apache.cassandra.gms.Gossiper;
import org.apache.cassandra.gms.IEndpointStateChangeSubscriber;
import org.apache.cassandra.gms.IFailureDetector;
import org.apache.cassandra.gms.TokenSerializer;
import org.apache.cassandra.gms.VersionedValue;
import org.apache.cassandra.hints.HintVerbHandler;
import org.apache.cassandra.hints.HintsService;
import org.apache.cassandra.io.sstable.SSTableLoader;
import org.apache.cassandra.io.util.FileUtils;
import org.apache.cassandra.locator.AbstractReplicationStrategy;
import org.apache.cassandra.locator.DynamicEndpointSnitch;
import org.apache.cassandra.locator.IEndpointSnitch;
import org.apache.cassandra.locator.LocalStrategy;
import org.apache.cassandra.locator.TokenMetadata;
import org.apache.cassandra.metrics.StorageMetrics;
import org.apache.cassandra.net.AsyncOneResponse;
import org.apache.cassandra.net.MessageOut;
import org.apache.cassandra.net.MessagingService;
import org.apache.cassandra.net.ResponseVerbHandler;
import org.apache.cassandra.repair.RepairMessageVerbHandler;
import org.apache.cassandra.repair.RepairParallelism;
import org.apache.cassandra.repair.RepairRunnable;
import org.apache.cassandra.repair.SystemDistributedKeyspace;
import org.apache.cassandra.repair.messages.RepairOption;
import org.apache.cassandra.schema.KeyspaceMetadata;
import org.apache.cassandra.service.paxos.CommitVerbHandler;
import org.apache.cassandra.service.paxos.PrepareVerbHandler;
import org.apache.cassandra.service.paxos.ProposeVerbHandler;
import org.apache.cassandra.streaming.ReplicationFinishedVerbHandler;
import org.apache.cassandra.streaming.StreamManager;
import org.apache.cassandra.streaming.StreamPlan;
import org.apache.cassandra.streaming.StreamResultFuture;
import org.apache.cassandra.streaming.StreamState;
import org.apache.cassandra.thrift.EndpointDetails;
import org.apache.cassandra.thrift.TokenRange;
import org.apache.cassandra.thrift.cassandraConstants;
import org.apache.cassandra.tracing.TraceKeyspace;
import org.apache.cassandra.utils.BackgroundActivityMonitor;
import org.apache.cassandra.utils.FBUtilities;
import org.apache.cassandra.utils.JVMStabilityInspector;
import org.apache.cassandra.utils.OutputHandler;
import org.apache.cassandra.utils.Pair;
import org.apache.cassandra.utils.WindowsTimer;
import org.apache.cassandra.utils.WrappedRunnable;
import org.apache.cassandra.utils.progress.ProgressEvent;
import org.apache.cassandra.utils.progress.ProgressEventType;
import org.apache.cassandra.utils.progress.jmx.JMXProgressSupport;

import org.apache.commons.lang3.StringUtils;

import org.slf4j.Logger;
import org.slf4j.LoggerFactory;
import ch.qos.logback.classic.LoggerContext;
import ch.qos.logback.classic.jmx.JMXConfiguratorMBean;
import ch.qos.logback.classic.spi.ILoggingEvent;
import ch.qos.logback.core.Appender;

import com.google.common.annotations.VisibleForTesting;
import com.google.common.base.Predicate;
import com.google.common.collect.ArrayListMultimap;
import com.google.common.collect.Collections2;
import com.google.common.collect.HashMultimap;
import com.google.common.collect.ImmutableSet;
import com.google.common.collect.Iterables;
import com.google.common.collect.Lists;
import com.google.common.collect.Maps;
import com.google.common.collect.Multimap;
import com.google.common.collect.Sets;
import com.google.common.util.concurrent.FutureCallback;
import com.google.common.util.concurrent.Futures;
import com.google.common.util.concurrent.ListenableFuture;
import com.google.common.util.concurrent.Uninterruptibles;

import static java.util.stream.Collectors.toList;

import static org.apache.cassandra.index.SecondaryIndexManager.getIndexName;
import static org.apache.cassandra.index.SecondaryIndexManager.isIndexColumnFamily;
import static java.util.Arrays.asList;

/**
 * This abstraction contains the token/identifier of this node
 * on the identifier space. This token gets gossiped around.
 * This class will also maintain histograms of the load information
 * of other nodes in the cluster.
 */
public class StorageService extends NotificationBroadcasterSupport implements IEndpointStateChangeSubscriber, StorageServiceMBean
{
    private static final Logger logger = LoggerFactory.getLogger(StorageService.class);

    public static final int RING_DELAY = getRingDelay(); // delay after which we assume ring has stablized

    private final JMXProgressSupport progressSupport = new JMXProgressSupport(this);

    private static int getRingDelay()
    {
        String newdelay = System.getProperty("cassandra.ring_delay_ms");
        if (newdelay != null)
        {
            logger.info("Overriding RING_DELAY to {}ms", newdelay);
            return Integer.parseInt(newdelay);
        }
        else
            return 30 * 1000;
    }

    /* This abstraction maintains the token/endpoint metadata information */
    private TokenMetadata tokenMetadata = new TokenMetadata();

    public volatile VersionedValue.VersionedValueFactory valueFactory = new VersionedValue.VersionedValueFactory(tokenMetadata.partitioner);

    private Thread drainOnShutdown = null;
    private boolean inShutdownHook = false;

    public static final StorageService instance = new StorageService();

    public boolean isInShutdownHook()
    {
        return inShutdownHook;
    }

    public Collection<Range<Token>> getLocalRanges(String keyspaceName)
    {
        return getRangesForEndpoint(keyspaceName, FBUtilities.getBroadcastAddress());
    }

    public Collection<Range<Token>> getPrimaryRanges(String keyspace)
    {
        return getPrimaryRangesForEndpoint(keyspace, FBUtilities.getBroadcastAddress());
    }

    public Collection<Range<Token>> getPrimaryRangesWithinDC(String keyspace)
    {
        return getPrimaryRangeForEndpointWithinDC(keyspace, FBUtilities.getBroadcastAddress());
    }

    private final Set<InetAddress> replicatingNodes = Collections.synchronizedSet(new HashSet<InetAddress>());
    private CassandraDaemon daemon;

    private InetAddress removingNode;

    /* Are we starting this node in bootstrap mode? */
    private volatile boolean isBootstrapMode;

    /* we bootstrap but do NOT join the ring unless told to do so */
    private boolean isSurveyMode = Boolean.parseBoolean(System.getProperty("cassandra.write_survey", "false"));
    /* true if node is rebuilding and receiving data */
    private final AtomicBoolean isRebuilding = new AtomicBoolean();

    private boolean initialized;
    private volatile boolean joined = false;

    /* the probability for tracing any particular request, 0 disables tracing and 1 enables for all */
    private double traceProbability = 0.0;

    private static enum Mode { STARTING, NORMAL, JOINING, LEAVING, DECOMMISSIONED, MOVING, DRAINING, DRAINED }
    private Mode operationMode = Mode.STARTING;

    /* Used for tracking drain progress */
    private volatile int totalCFs, remainingCFs;

    private static final AtomicInteger nextRepairCommand = new AtomicInteger();

    private final List<IEndpointLifecycleSubscriber> lifecycleSubscribers = new CopyOnWriteArrayList<>();

    private static final BackgroundActivityMonitor bgMonitor = new BackgroundActivityMonitor();

    private final ObjectName jmxObjectName;

    private Collection<Token> bootstrapTokens = null;

    // true when keeping strict consistency while bootstrapping
    private boolean useStrictConsistency = Boolean.parseBoolean(System.getProperty("cassandra.consistent.rangemovement", "true"));
    private boolean replacing;

    private final StreamStateStore streamStateStore = new StreamStateStore();

    /** This method updates the local token on disk  */
    public void setTokens(Collection<Token> tokens)
    {
        if (logger.isDebugEnabled())
            logger.debug("Setting tokens to {}", tokens);
        SystemKeyspace.updateTokens(tokens);
        tokenMetadata.updateNormalTokens(tokens, FBUtilities.getBroadcastAddress());
        Collection<Token> localTokens = getLocalTokens();
        setGossipTokens(localTokens);
        setMode(Mode.NORMAL, false);
    }

    public void setGossipTokens(Collection<Token> tokens)
    {
        List<Pair<ApplicationState, VersionedValue>> states = new ArrayList<Pair<ApplicationState, VersionedValue>>();
        states.add(Pair.create(ApplicationState.TOKENS, valueFactory.tokens(tokens)));
        states.add(Pair.create(ApplicationState.STATUS, valueFactory.normal(tokens)));
        Gossiper.instance.addLocalApplicationStates(states);
    }

    public StorageService()
    {
        MBeanServer mbs = ManagementFactory.getPlatformMBeanServer();
        try
        {
            jmxObjectName = new ObjectName("org.apache.cassandra.db:type=StorageService");
            mbs.registerMBean(this, jmxObjectName);
            mbs.registerMBean(StreamManager.instance, new ObjectName(StreamManager.OBJECT_NAME));
        }
        catch (Exception e)
        {
            throw new RuntimeException(e);
        }

        /* register the verb handlers */
        MessagingService.instance().registerVerbHandlers(MessagingService.Verb.MUTATION, new MutationVerbHandler());
        MessagingService.instance().registerVerbHandlers(MessagingService.Verb.READ_REPAIR, new ReadRepairVerbHandler());
        MessagingService.instance().registerVerbHandlers(MessagingService.Verb.READ, new ReadCommandVerbHandler());
        MessagingService.instance().registerVerbHandlers(MessagingService.Verb.RANGE_SLICE, new RangeSliceVerbHandler());
        MessagingService.instance().registerVerbHandlers(MessagingService.Verb.PAGED_RANGE, new RangeSliceVerbHandler());
        MessagingService.instance().registerVerbHandlers(MessagingService.Verb.COUNTER_MUTATION, new CounterMutationVerbHandler());
        MessagingService.instance().registerVerbHandlers(MessagingService.Verb.TRUNCATE, new TruncateVerbHandler());
        MessagingService.instance().registerVerbHandlers(MessagingService.Verb.PAXOS_PREPARE, new PrepareVerbHandler());
        MessagingService.instance().registerVerbHandlers(MessagingService.Verb.PAXOS_PROPOSE, new ProposeVerbHandler());
        MessagingService.instance().registerVerbHandlers(MessagingService.Verb.PAXOS_COMMIT, new CommitVerbHandler());
        MessagingService.instance().registerVerbHandlers(MessagingService.Verb.HINT, new HintVerbHandler());

        // see BootStrapper for a summary of how the bootstrap verbs interact
        MessagingService.instance().registerVerbHandlers(MessagingService.Verb.REPLICATION_FINISHED, new ReplicationFinishedVerbHandler());
        MessagingService.instance().registerVerbHandlers(MessagingService.Verb.REQUEST_RESPONSE, new ResponseVerbHandler());
        MessagingService.instance().registerVerbHandlers(MessagingService.Verb.INTERNAL_RESPONSE, new ResponseVerbHandler());
        MessagingService.instance().registerVerbHandlers(MessagingService.Verb.REPAIR_MESSAGE, new RepairMessageVerbHandler());
        MessagingService.instance().registerVerbHandlers(MessagingService.Verb.GOSSIP_SHUTDOWN, new GossipShutdownVerbHandler());

        MessagingService.instance().registerVerbHandlers(MessagingService.Verb.GOSSIP_DIGEST_SYN, new GossipDigestSynVerbHandler());
        MessagingService.instance().registerVerbHandlers(MessagingService.Verb.GOSSIP_DIGEST_ACK, new GossipDigestAckVerbHandler());
        MessagingService.instance().registerVerbHandlers(MessagingService.Verb.GOSSIP_DIGEST_ACK2, new GossipDigestAck2VerbHandler());

        MessagingService.instance().registerVerbHandlers(MessagingService.Verb.DEFINITIONS_UPDATE, new DefinitionsUpdateVerbHandler());
        MessagingService.instance().registerVerbHandlers(MessagingService.Verb.SCHEMA_CHECK, new SchemaCheckVerbHandler());
        MessagingService.instance().registerVerbHandlers(MessagingService.Verb.MIGRATION_REQUEST, new MigrationRequestVerbHandler());

        MessagingService.instance().registerVerbHandlers(MessagingService.Verb.SNAPSHOT, new SnapshotVerbHandler());
        MessagingService.instance().registerVerbHandlers(MessagingService.Verb.ECHO, new EchoVerbHandler());

        MessagingService.instance().registerVerbHandlers(MessagingService.Verb.BATCH_STORE, new BatchStoreVerbHandler());
        MessagingService.instance().registerVerbHandlers(MessagingService.Verb.BATCH_REMOVE, new BatchRemoveVerbHandler());
    }

    public void registerDaemon(CassandraDaemon daemon)
    {
        this.daemon = daemon;
    }

    public void register(IEndpointLifecycleSubscriber subscriber)
    {
        lifecycleSubscribers.add(subscriber);
    }

    public void unregister(IEndpointLifecycleSubscriber subscriber)
    {
        lifecycleSubscribers.remove(subscriber);
    }

    // should only be called via JMX
    public void stopGossiping()
    {
        if (initialized)
        {
            logger.warn("Stopping gossip by operator request");
            Gossiper.instance.stop();
            initialized = false;
        }
    }

    // should only be called via JMX
    public void startGossiping()
    {
        if (!initialized)
        {
            logger.warn("Starting gossip by operator request");
            setGossipTokens(getLocalTokens());
            Gossiper.instance.forceNewerGeneration();
            Gossiper.instance.start((int) (System.currentTimeMillis() / 1000));
            initialized = true;
        }
    }

    // should only be called via JMX
    public boolean isGossipRunning()
    {
        return Gossiper.instance.isEnabled();
    }

    // should only be called via JMX
    public void startRPCServer()
    {
        if (daemon == null)
        {
            throw new IllegalStateException("No configured daemon");
        }
        daemon.thriftServer.start();
    }

    public void stopRPCServer()
    {
        if (daemon == null)
        {
            throw new IllegalStateException("No configured daemon");
        }
        if (daemon.thriftServer != null)
            daemon.thriftServer.stop();
    }

    public boolean isRPCServerRunning()
    {
        if ((daemon == null) || (daemon.thriftServer == null))
        {
            return false;
        }
        return daemon.thriftServer.isRunning();
    }

    public void startNativeTransport()
    {
        if (daemon == null)
        {
            throw new IllegalStateException("No configured daemon");
        }

        try
        {
            daemon.startNativeTransport();
        }
        catch (Exception e)
        {
            throw new RuntimeException("Error starting native transport: " + e.getMessage());
        }
    }

    public void stopNativeTransport()
    {
        if (daemon == null)
        {
            throw new IllegalStateException("No configured daemon");
        }
        daemon.stopNativeTransport();
    }

    public boolean isNativeTransportRunning()
    {
        if (daemon == null)
        {
            return false;
        }
        return daemon.isNativeTransportRunning();
    }

    public void stopTransports()
    {
        if (isInitialized())
        {
            logger.error("Stopping gossiper");
            stopGossiping();
        }
        if (isRPCServerRunning())
        {
            logger.error("Stopping RPC server");
            stopRPCServer();
        }
        if (isNativeTransportRunning())
        {
            logger.error("Stopping native transport");
            stopNativeTransport();
        }
    }

    private void shutdownClientServers()
    {
        stopRPCServer();
        stopNativeTransport();
    }

    public void stopClient()
    {
        Gossiper.instance.unregister(this);
        Gossiper.instance.stop();
        MessagingService.instance().shutdown();
        // give it a second so that task accepted before the MessagingService shutdown gets submitted to the stage (to avoid RejectedExecutionException)
        Uninterruptibles.sleepUninterruptibly(1, TimeUnit.SECONDS);
        StageManager.shutdownNow();
    }

    public boolean isInitialized()
    {
        return initialized;
    }

    public boolean isSetupCompleted()
    {
        return daemon == null
               ? false
               : daemon.setupCompleted();
    }

    public void stopDaemon()
    {
        if (daemon == null)
            throw new IllegalStateException("No configured daemon");
        daemon.deactivate();
    }

    public synchronized Collection<Token> prepareReplacementInfo() throws ConfigurationException
    {
        logger.info("Gathering node replacement information for {}", DatabaseDescriptor.getReplaceAddress());
        if (!MessagingService.instance().isListening())
            MessagingService.instance().listen(FBUtilities.getLocalAddress());

        // make magic happen
        Gossiper.instance.doShadowRound();

        UUID hostId = null;
        // now that we've gossiped at least once, we should be able to find the node we're replacing
        if (Gossiper.instance.getEndpointStateForEndpoint(DatabaseDescriptor.getReplaceAddress())== null)
            throw new RuntimeException("Cannot replace_address " + DatabaseDescriptor.getReplaceAddress() + " because it doesn't exist in gossip");
        hostId = Gossiper.instance.getHostId(DatabaseDescriptor.getReplaceAddress());
        try
        {
            VersionedValue tokensVersionedValue = Gossiper.instance.getEndpointStateForEndpoint(DatabaseDescriptor.getReplaceAddress()).getApplicationState(ApplicationState.TOKENS);
            if (tokensVersionedValue == null)
                throw new RuntimeException("Could not find tokens for " + DatabaseDescriptor.getReplaceAddress() + " to replace");
<<<<<<< HEAD
            Collection<Token> tokens = TokenSerializer.deserialize(
                    tokenMetadata.partitioner,
                    new DataInputStream(new ByteArrayInputStream(getApplicationStateValue(DatabaseDescriptor.getReplaceAddress(),
                                                                                          ApplicationState.TOKENS))));
=======
            Collection<Token> tokens = TokenSerializer.deserialize(getPartitioner(), new DataInputStream(new ByteArrayInputStream(tokensVersionedValue.toBytes())));
>>>>>>> cb4446a9

            SystemKeyspace.setLocalHostId(hostId); // use the replacee's host Id as our own so we receive hints, etc
            Gossiper.instance.resetEndpointStateMap(); // clean up since we have what we need
            return tokens;
        }
        catch (IOException e)
        {
            throw new RuntimeException(e);
        }
    }

    public synchronized void checkForEndpointCollision() throws ConfigurationException
    {
        logger.debug("Starting shadow gossip round to check for endpoint collision");
        if (!MessagingService.instance().isListening())
            MessagingService.instance().listen(FBUtilities.getLocalAddress());
        Gossiper.instance.doShadowRound();
        if (!Gossiper.instance.isSafeForBootstrap(FBUtilities.getBroadcastAddress()))
        {
            throw new RuntimeException(String.format("A node with address %s already exists, cancelling join. " +
                                                     "Use cassandra.replace_address if you want to replace this node.",
                                                     FBUtilities.getBroadcastAddress()));
        }
        if (useStrictConsistency)
        {
            for (Map.Entry<InetAddress, EndpointState> entry : Gossiper.instance.getEndpointStates())
            {
                // ignore local node or empty status
                if (entry.getKey().equals(FBUtilities.getBroadcastAddress()) || entry.getValue().getApplicationState(ApplicationState.STATUS) == null)
                    continue;
                String[] pieces = entry.getValue().getApplicationState(ApplicationState.STATUS).value.split(VersionedValue.DELIMITER_STR, -1);
                assert (pieces.length > 0);
                String state = pieces[0];
                if (state.equals(VersionedValue.STATUS_BOOTSTRAPPING) || state.equals(VersionedValue.STATUS_LEAVING) || state.equals(VersionedValue.STATUS_MOVING))
                    throw new UnsupportedOperationException("Other bootstrapping/leaving/moving nodes detected, cannot bootstrap while cassandra.consistent.rangemovement is true");
            }
        }
        Gossiper.instance.resetEndpointStateMap();
    }

    // for testing only
    public void unsafeInitialize() throws ConfigurationException
    {
        initialized = true;
        Gossiper.instance.register(this);
        Gossiper.instance.start((int) (System.currentTimeMillis() / 1000)); // needed for node-ring gathering.
        Gossiper.instance.addLocalApplicationState(ApplicationState.NET_VERSION, valueFactory.networkVersion());
        if (!MessagingService.instance().isListening())
            MessagingService.instance().listen(FBUtilities.getLocalAddress());
    }

    public void populateTokenMetadata()
    {
        if (Boolean.parseBoolean(System.getProperty("cassandra.load_ring_state", "true")))
        {
            logger.info("Populating token metadata from system tables");
            Multimap<InetAddress, Token> loadedTokens = SystemKeyspace.loadTokens();
            if (!shouldBootstrap()) // if we have not completed bootstrapping, we should not add ourselves as a normal token
                loadedTokens.putAll(FBUtilities.getBroadcastAddress(), SystemKeyspace.getSavedTokens());
            for (InetAddress ep : loadedTokens.keySet())
                tokenMetadata.updateNormalTokens(loadedTokens.get(ep), ep);

            logger.info("Token metadata: {}", tokenMetadata);
        }
    }

    public synchronized void initServer() throws ConfigurationException
    {
        initServer(RING_DELAY);
    }

    public synchronized void initServer(int delay) throws ConfigurationException
    {
        logger.info("Cassandra version: {}", FBUtilities.getReleaseVersionString());
        logger.info("Thrift API version: {}", cassandraConstants.VERSION);
        logger.info("CQL supported versions: {} (default: {})",
                StringUtils.join(ClientState.getCQLSupportedVersion(), ","), ClientState.DEFAULT_CQL_VERSION);

        initialized = true;

        try
        {
            // Ensure StorageProxy is initialized on start-up; see CASSANDRA-3797.
            Class.forName("org.apache.cassandra.service.StorageProxy");
            // also IndexSummaryManager, which is otherwise unreferenced
            Class.forName("org.apache.cassandra.io.sstable.IndexSummaryManager");
        }
        catch (ClassNotFoundException e)
        {
            throw new AssertionError(e);
        }

        if (Boolean.parseBoolean(System.getProperty("cassandra.load_ring_state", "true")))
        {
            logger.info("Loading persisted ring state");
            Multimap<InetAddress, Token> loadedTokens = SystemKeyspace.loadTokens();
            Map<InetAddress, UUID> loadedHostIds = SystemKeyspace.loadHostIds();
            for (InetAddress ep : loadedTokens.keySet())
            {
                if (ep.equals(FBUtilities.getBroadcastAddress()))
                {
                    // entry has been mistakenly added, delete it
                    SystemKeyspace.removeEndpoint(ep);
                }
                else
                {
                    if (loadedHostIds.containsKey(ep))
                        tokenMetadata.updateHostId(loadedHostIds.get(ep), ep);
                    Gossiper.instance.addSavedEndpoint(ep);
                }
            }
        }

        // daemon threads, like our executors', continue to run while shutdown hooks are invoked
        drainOnShutdown = new Thread(new WrappedRunnable()
        {
            @Override
            public void runMayThrow() throws InterruptedException
            {
                inShutdownHook = true;
                ExecutorService viewMutationStage = StageManager.getStage(Stage.VIEW_MUTATION);
                ExecutorService counterMutationStage = StageManager.getStage(Stage.COUNTER_MUTATION);
                ExecutorService mutationStage = StageManager.getStage(Stage.MUTATION);
                if (mutationStage.isShutdown()
                    && counterMutationStage.isShutdown()
                    && viewMutationStage.isShutdown())
                    return; // drained already

                if (daemon != null)
                	shutdownClientServers();
                ScheduledExecutors.optionalTasks.shutdown();
                Gossiper.instance.stop();

                // In-progress writes originating here could generate hints to be written, so shut down MessagingService
                // before mutation stage, so we can get all the hints saved before shutting down
                MessagingService.instance().shutdown();
                viewMutationStage.shutdown();
                HintsService.instance.pauseDispatch();
                counterMutationStage.shutdown();
                mutationStage.shutdown();
                viewMutationStage.awaitTermination(3600, TimeUnit.SECONDS);
                counterMutationStage.awaitTermination(3600, TimeUnit.SECONDS);
                mutationStage.awaitTermination(3600, TimeUnit.SECONDS);
                StorageProxy.instance.verifyNoHintsInProgress();

                List<Future<?>> flushes = new ArrayList<>();
                for (Keyspace keyspace : Keyspace.all())
                {
                    KeyspaceMetadata ksm = Schema.instance.getKSMetaData(keyspace.getName());
                    if (!ksm.params.durableWrites)
                        for (ColumnFamilyStore cfs : keyspace.getColumnFamilyStores())
                            flushes.add(cfs.forceFlush());
                }
                try
                {
                    FBUtilities.waitOnFutures(flushes);
                }
                catch (Throwable t)
                {
                    JVMStabilityInspector.inspectThrowable(t);
                    // don't let this stop us from shutting down the commitlog and other thread pools
                    logger.warn("Caught exception while waiting for memtable flushes during shutdown hook", t);
                }

                CommitLog.instance.shutdownBlocking();

                if (FBUtilities.isWindows())
                    WindowsTimer.endTimerPeriod(DatabaseDescriptor.getWindowsTimerInterval());

                HintsService.instance.shutdownBlocking();

                // wait for miscellaneous tasks like sstable and commitlog segment deletion
                ScheduledExecutors.nonPeriodicTasks.shutdown();
                if (!ScheduledExecutors.nonPeriodicTasks.awaitTermination(1, TimeUnit.MINUTES))
                    logger.warn("Miscellaneous task executor still busy after one minute; proceeding with shutdown");
            }
        }, "StorageServiceShutdownHook");
        Runtime.getRuntime().addShutdownHook(drainOnShutdown);

        replacing = DatabaseDescriptor.isReplacing();

        prepareToJoin();

        // Has to be called after the host id has potentially changed in prepareToJoin().
        try
        {
            CacheService.instance.counterCache.loadSavedAsync().get();
        }
        catch (Throwable t)
        {
            JVMStabilityInspector.inspectThrowable(t);
            logger.warn("Error loading counter cache", t);
        }


        if (Boolean.parseBoolean(System.getProperty("cassandra.join_ring", "true")))
        {
            joinTokenRing(delay);
        }
        else
        {
            Collection<Token> tokens = SystemKeyspace.getSavedTokens();
            if (!tokens.isEmpty())
            {
                tokenMetadata.updateNormalTokens(tokens, FBUtilities.getBroadcastAddress());
                // order is important here, the gossiper can fire in between adding these two states.  It's ok to send TOKENS without STATUS, but *not* vice versa.
                List<Pair<ApplicationState, VersionedValue>> states = new ArrayList<Pair<ApplicationState, VersionedValue>>();
                states.add(Pair.create(ApplicationState.TOKENS, valueFactory.tokens(tokens)));
                states.add(Pair.create(ApplicationState.STATUS, valueFactory.hibernate(true)));
                Gossiper.instance.addLocalApplicationStates(states);
            }
            logger.info("Not joining ring as requested. Use JMX (StorageService->joinRing()) to initiate ring joining");
        }
    }

    /**
     * In the event of forceful termination we need to remove the shutdown hook to prevent hanging (OOM for instance)
     */
    public void removeShutdownHook()
    {
        if (drainOnShutdown != null)
            Runtime.getRuntime().removeShutdownHook(drainOnShutdown);

        if (FBUtilities.isWindows())
            WindowsTimer.endTimerPeriod(DatabaseDescriptor.getWindowsTimerInterval());
    }

    private boolean shouldBootstrap()
    {
        return DatabaseDescriptor.isAutoBootstrap() && !SystemKeyspace.bootstrapComplete() && !DatabaseDescriptor.getSeeds().contains(FBUtilities.getBroadcastAddress());
    }

    private void prepareToJoin() throws ConfigurationException
    {
        if (!joined)
        {
            Map<ApplicationState, VersionedValue> appStates = new EnumMap<>(ApplicationState.class);

            if (SystemKeyspace.wasDecommissioned())
            {
                if (Boolean.getBoolean("cassandra.override_decommission"))
                {
                    logger.warn("This node was decommissioned, but overriding by operator request.");
                    SystemKeyspace.setBootstrapState(SystemKeyspace.BootstrapState.COMPLETED);
                }
                else
                    throw new ConfigurationException("This node was decommissioned and will not rejoin the ring unless cassandra.override_decommission=true has been set, or all existing data is removed and the node is bootstrapped again");
            }
            if (replacing && !(Boolean.parseBoolean(System.getProperty("cassandra.join_ring", "true"))))
                throw new ConfigurationException("Cannot set both join_ring=false and attempt to replace a node");
            if (DatabaseDescriptor.getReplaceTokens().size() > 0 || DatabaseDescriptor.getReplaceNode() != null)
                throw new RuntimeException("Replace method removed; use cassandra.replace_address instead");
            if (replacing)
            {
                if (SystemKeyspace.bootstrapComplete())
                    throw new RuntimeException("Cannot replace address with a node that is already bootstrapped");
                if (!DatabaseDescriptor.isAutoBootstrap())
                    throw new RuntimeException("Trying to replace_address with auto_bootstrap disabled will not work, check your configuration");
                bootstrapTokens = prepareReplacementInfo();
                appStates.put(ApplicationState.TOKENS, valueFactory.tokens(bootstrapTokens));
                appStates.put(ApplicationState.STATUS, valueFactory.hibernate(true));
            }
            else if (shouldBootstrap())
            {
                checkForEndpointCollision();
            }

            // have to start the gossip service before we can see any info on other nodes.  this is necessary
            // for bootstrap to get the load info it needs.
            // (we won't be part of the storage ring though until we add a counterId to our state, below.)
            // Seed the host ID-to-endpoint map with our own ID.
            UUID localHostId = SystemKeyspace.getLocalHostId();
            getTokenMetadata().updateHostId(localHostId, FBUtilities.getBroadcastAddress());
            appStates.put(ApplicationState.NET_VERSION, valueFactory.networkVersion());
            appStates.put(ApplicationState.HOST_ID, valueFactory.hostId(localHostId));
            appStates.put(ApplicationState.RPC_ADDRESS, valueFactory.rpcaddress(DatabaseDescriptor.getBroadcastRpcAddress()));
            appStates.put(ApplicationState.RELEASE_VERSION, valueFactory.releaseVersion());
            logger.info("Starting up server gossip");
            Gossiper.instance.register(this);
            Gossiper.instance.start(SystemKeyspace.incrementAndGetGeneration(), appStates); // needed for node-ring gathering.
            // gossip snitch infos (local DC and rack)
            gossipSnitchInfo();
            // gossip Schema.emptyVersion forcing immediate check for schema updates (see MigrationManager#maybeScheduleSchemaPull)
            Schema.instance.updateVersionAndAnnounce(); // Ensure we know our own actual Schema UUID in preparation for updates

            if (!MessagingService.instance().isListening())
                MessagingService.instance().listen(FBUtilities.getLocalAddress());
            LoadBroadcaster.instance.startBroadcasting();

            HintsService.instance.startDispatch();
            BatchlogManager.instance.start();
        }
    }

    private void joinTokenRing(int delay) throws ConfigurationException
    {
        joined = true;

        // We bootstrap if we haven't successfully bootstrapped before, as long as we are not a seed.
        // If we are a seed, or if the user manually sets auto_bootstrap to false,
        // we'll skip streaming data from other nodes and jump directly into the ring.
        //
        // The seed check allows us to skip the RING_DELAY sleep for the single-node cluster case,
        // which is useful for both new users and testing.
        //
        // We attempted to replace this with a schema-presence check, but you need a meaningful sleep
        // to get schema info from gossip which defeats the purpose.  See CASSANDRA-4427 for the gory details.
        Set<InetAddress> current = new HashSet<>();
        if (logger.isDebugEnabled())
        {
            logger.debug("Bootstrap variables: {} {} {} {}",
                         DatabaseDescriptor.isAutoBootstrap(),
                         SystemKeyspace.bootstrapInProgress(),
                         SystemKeyspace.bootstrapComplete(),
                         DatabaseDescriptor.getSeeds().contains(FBUtilities.getBroadcastAddress()));
        }
        if (DatabaseDescriptor.isAutoBootstrap() && !SystemKeyspace.bootstrapComplete() && DatabaseDescriptor.getSeeds().contains(FBUtilities.getBroadcastAddress()))
        {
            logger.info("This node will not auto bootstrap because it is configured to be a seed node.");
        }

        boolean dataAvailable = true; // make this to false when bootstrap streaming failed
        if (shouldBootstrap())
        {
            if (SystemKeyspace.bootstrapInProgress())
                logger.warn("Detected previous bootstrap failure; retrying");
            else
                SystemKeyspace.setBootstrapState(SystemKeyspace.BootstrapState.IN_PROGRESS);
            setMode(Mode.JOINING, "waiting for ring information", true);
            // first sleep the delay to make sure we see all our peers
            for (int i = 0; i < delay; i += 1000)
            {
                // if we see schema, we can proceed to the next check directly
                if (!Schema.instance.getVersion().equals(Schema.emptyVersion))
                {
                    logger.debug("got schema: {}", Schema.instance.getVersion());
                    break;
                }
                Uninterruptibles.sleepUninterruptibly(1, TimeUnit.SECONDS);
            }
            // if our schema hasn't matched yet, keep sleeping until it does
            // (post CASSANDRA-1391 we don't expect this to be necessary very often, but it doesn't hurt to be careful)
            while (!MigrationManager.isReadyForBootstrap())
            {
                setMode(Mode.JOINING, "waiting for schema information to complete", true);
                Uninterruptibles.sleepUninterruptibly(1, TimeUnit.SECONDS);
            }
            setMode(Mode.JOINING, "schema complete, ready to bootstrap", true);
            setMode(Mode.JOINING, "waiting for pending range calculation", true);
            PendingRangeCalculatorService.instance.blockUntilFinished();
            setMode(Mode.JOINING, "calculation complete, ready to bootstrap", true);

            logger.debug("... got ring + schema info");

            if (useStrictConsistency &&
                    (
                        tokenMetadata.getBootstrapTokens().valueSet().size() > 0 ||
                        tokenMetadata.getLeavingEndpoints().size() > 0 ||
                        tokenMetadata.getMovingEndpoints().size() > 0
                    ))
            {
                throw new UnsupportedOperationException("Other bootstrapping/leaving/moving nodes detected, cannot bootstrap while cassandra.consistent.rangemovement is true");
            }

            // get bootstrap tokens
            if (!replacing)
            {
                if (tokenMetadata.isMember(FBUtilities.getBroadcastAddress()))
                {
                    String s = "This node is already a member of the token ring; bootstrap aborted. (If replacing a dead node, remove the old one from the ring first.)";
                    throw new UnsupportedOperationException(s);
                }
                setMode(Mode.JOINING, "getting bootstrap token", true);
                bootstrapTokens = BootStrapper.getBootstrapTokens(tokenMetadata, FBUtilities.getBroadcastAddress());
            }
            else
            {
                if (!DatabaseDescriptor.getReplaceAddress().equals(FBUtilities.getBroadcastAddress()))
                {
                    try
                    {
                        // Sleep additionally to make sure that the server actually is not alive
                        // and giving it more time to gossip if alive.
                        Thread.sleep(LoadBroadcaster.BROADCAST_INTERVAL);
                    }
                    catch (InterruptedException e)
                    {
                        throw new AssertionError(e);
                    }

                    // check for operator errors...
                    for (Token token : bootstrapTokens)
                    {
                        InetAddress existing = tokenMetadata.getEndpoint(token);
                        if (existing != null)
                        {
                            long nanoDelay = delay * 1000000L;
                            if (Gossiper.instance.getEndpointStateForEndpoint(existing).getUpdateTimestamp() > (System.nanoTime() - nanoDelay))
                                throw new UnsupportedOperationException("Cannot replace a live node... ");
                            current.add(existing);
                        }
                        else
                        {
                            throw new UnsupportedOperationException("Cannot replace token " + token + " which does not exist!");
                        }
                    }
                }
                else
                {
                    try
                    {
                        Thread.sleep(RING_DELAY);
                    }
                    catch (InterruptedException e)
                    {
                        throw new AssertionError(e);
                    }

                }
                setMode(Mode.JOINING, "Replacing a node with token(s): " + bootstrapTokens, true);
            }

            dataAvailable = bootstrap(bootstrapTokens);
        }
        else
        {
            bootstrapTokens = SystemKeyspace.getSavedTokens();
            if (bootstrapTokens.isEmpty())
            {
                Collection<String> initialTokens = DatabaseDescriptor.getInitialTokens();
                if (initialTokens.size() < 1)
                {
                    bootstrapTokens = BootStrapper.getRandomTokens(tokenMetadata, DatabaseDescriptor.getNumTokens());
                    if (DatabaseDescriptor.getNumTokens() == 1)
                        logger.warn("Generated random token {}. Random tokens will result in an unbalanced ring; see http://wiki.apache.org/cassandra/Operations", bootstrapTokens);
                    else
                        logger.info("Generated random tokens. tokens are {}", bootstrapTokens);
                }
                else
                {
                    bootstrapTokens = new ArrayList<>(initialTokens.size());
                    for (String token : initialTokens)
                        bootstrapTokens.add(getTokenFactory().fromString(token));
                    logger.info("Saved tokens not found. Using configuration value: {}", bootstrapTokens);
                }
            }
            else
            {
                if (bootstrapTokens.size() != DatabaseDescriptor.getNumTokens())
                    throw new ConfigurationException("Cannot change the number of tokens from " + bootstrapTokens.size() + " to " + DatabaseDescriptor.getNumTokens());
                else
                    logger.info("Using saved tokens {}", bootstrapTokens);
            }
        }

        // if we don't have system_traces keyspace at this point, then create it manually
        maybeAddOrUpdateKeyspace(TraceKeyspace.metadata());
        maybeAddOrUpdateKeyspace(SystemDistributedKeyspace.metadata());

        if (!isSurveyMode)
        {
            if (dataAvailable)
            {
                // start participating in the ring.
                SystemKeyspace.setBootstrapState(SystemKeyspace.BootstrapState.COMPLETED);
                setTokens(bootstrapTokens);
                // remove the existing info about the replaced node.
                if (!current.isEmpty())
                {
                    for (InetAddress existing : current)
                        Gossiper.instance.replacedEndpoint(existing);
                }
                assert tokenMetadata.sortedTokens().size() > 0;
                doAuthSetup();
            }
            else
            {
                logger.warn("Some data streaming failed. Use nodetool to check bootstrap state and resume. For more, see `nodetool help bootstrap`. {}", SystemKeyspace.getBootstrapState());
            }
        }
        else
        {
            logger.info("Startup complete, but write survey mode is active, not becoming an active ring member. Use JMX (StorageService->joinRing()) to finalize ring joining.");
        }
    }

    public void gossipSnitchInfo()
    {
        IEndpointSnitch snitch = DatabaseDescriptor.getEndpointSnitch();
        String dc = snitch.getDatacenter(FBUtilities.getBroadcastAddress());
        String rack = snitch.getRack(FBUtilities.getBroadcastAddress());
        Gossiper.instance.addLocalApplicationState(ApplicationState.DC, StorageService.instance.valueFactory.datacenter(dc));
        Gossiper.instance.addLocalApplicationState(ApplicationState.RACK, StorageService.instance.valueFactory.rack(rack));
    }

    public synchronized void joinRing() throws IOException
    {
        if (!joined)
        {
            logger.info("Joining ring by operator request");
            try
            {
                joinTokenRing(0);
            }
            catch (ConfigurationException e)
            {
                throw new IOException(e.getMessage());
            }
        }
        else if (isSurveyMode)
        {
            setTokens(SystemKeyspace.getSavedTokens());
            SystemKeyspace.setBootstrapState(SystemKeyspace.BootstrapState.COMPLETED);
            isSurveyMode = false;
            logger.info("Leaving write survey mode and joining ring at operator request");
            assert tokenMetadata.sortedTokens().size() > 0;

            doAuthSetup();
        }
    }

    private void doAuthSetup()
    {
        maybeAddOrUpdateKeyspace(AuthKeyspace.metadata());

        DatabaseDescriptor.getRoleManager().setup();
        DatabaseDescriptor.getAuthenticator().setup();
        DatabaseDescriptor.getAuthorizer().setup();
        MigrationManager.instance.register(new AuthMigrationListener());
    }

    private void maybeAddTable(CFMetaData cfm)
    {
        try
        {
            MigrationManager.announceNewColumnFamily(cfm);
        }
        catch (AlreadyExistsException e)
        {
            logger.debug("Attempted to create new table {}, but it already exists", cfm.cfName);
        }
    }

    private void maybeAddKeyspace(KeyspaceMetadata ksm)
    {
        try
        {
            MigrationManager.announceNewKeyspace(ksm, 0, false);
        }
        catch (AlreadyExistsException e)
        {
            logger.debug("Attempted to create new keyspace {}, but it already exists", ksm.name);
        }
    }

    /**
     * Ensure the schema of a pseudo-system keyspace (a distributed system keyspace: traces, auth and the so-called distributedKeyspace),
     * is up to date with what we expected (creating it if it doesn't exist and updating tables that may have been upgraded).
     */
    private void maybeAddOrUpdateKeyspace(KeyspaceMetadata expected)
    {
        // Note that want to deal with the keyspace and its table a bit differently: for the keyspace definition
        // itself, we want to create it if it doesn't exist yet, but if it does exist, we don't want to modify it,
        // because user can modify the definition to change the replication factor (#6016) and we don't want to
        // override it. For the tables however, we have to deal with the fact that new version can add new columns
        // (#8162 being an example), so even if the table definition exists, we still need to force the "current"
        // version of the schema, the one the node will be expecting.

        KeyspaceMetadata defined = Schema.instance.getKSMetaData(expected.name);
        if (defined == null)
        {
            // The keyspace doesn't exist, create it
            maybeAddKeyspace(expected);
            return;
        }

        // While the keyspace exists, it might miss table or have outdated one
        for (CFMetaData expectedTable : expected.tables)
        {
            CFMetaData definedTable = defined.tables.get(expectedTable.cfName).orElse(null);
            if (definedTable == null || !definedTable.equals(expectedTable))
                MigrationManager.forceAnnounceNewColumnFamily(expectedTable);
        }
    }

    public boolean isJoined()
    {
        return joined && !isSurveyMode;
    }

    public void rebuild(String sourceDc)
    {
        // check on going rebuild
        if (!isRebuilding.compareAndSet(false, true))
        {
            throw new IllegalStateException("Node is still rebuilding. Check nodetool netstats.");
        }

        logger.info("rebuild from dc: {}", sourceDc == null ? "(any dc)" : sourceDc);

        try
        {
            RangeStreamer streamer = new RangeStreamer(tokenMetadata,
                                                       null,
                                                       FBUtilities.getBroadcastAddress(),
                                                       "Rebuild",
                                                       !replacing && useStrictConsistency,
                                                       DatabaseDescriptor.getEndpointSnitch(),
                                                       streamStateStore);
            streamer.addSourceFilter(new RangeStreamer.FailureDetectorSourceFilter(FailureDetector.instance));
            if (sourceDc != null)
                streamer.addSourceFilter(new RangeStreamer.SingleDatacenterFilter(DatabaseDescriptor.getEndpointSnitch(), sourceDc));

            for (String keyspaceName : Schema.instance.getNonSystemKeyspaces())
                streamer.addRanges(keyspaceName, getLocalRanges(keyspaceName));

            StreamResultFuture resultFuture = streamer.fetchAsync();
            // wait for result
            resultFuture.get();
        }
        catch (InterruptedException e)
        {
            throw new RuntimeException("Interrupted while waiting on rebuild streaming");
        }
        catch (ExecutionException e)
        {
            // This is used exclusively through JMX, so log the full trace but only throw a simple RTE
            logger.error("Error while rebuilding node", e.getCause());
            throw new RuntimeException("Error while rebuilding node: " + e.getCause().getMessage());
        }
        finally
        {
            // rebuild is done (successfully or not)
            isRebuilding.set(false);
        }
    }

    public void setStreamThroughputMbPerSec(int value)
    {
        DatabaseDescriptor.setStreamThroughputOutboundMegabitsPerSec(value);
        logger.info("setstreamthroughput: throttle set to {}", value);
    }

    public int getStreamThroughputMbPerSec()
    {
        return DatabaseDescriptor.getStreamThroughputOutboundMegabitsPerSec();
    }

    public int getCompactionThroughputMbPerSec()
    {
        return DatabaseDescriptor.getCompactionThroughputMbPerSec();
    }

    public void setCompactionThroughputMbPerSec(int value)
    {
        DatabaseDescriptor.setCompactionThroughputMbPerSec(value);
    }

    public boolean isIncrementalBackupsEnabled()
    {
        return DatabaseDescriptor.isIncrementalBackupsEnabled();
    }

    public void setIncrementalBackupsEnabled(boolean value)
    {
        DatabaseDescriptor.setIncrementalBackupsEnabled(value);
    }

    private void setMode(Mode m, boolean log)
    {
        setMode(m, null, log);
    }

    private void setMode(Mode m, String msg, boolean log)
    {
        operationMode = m;
        String logMsg = msg == null ? m.toString() : String.format("%s: %s", m, msg);
        if (log)
            logger.info(logMsg);
        else
            logger.debug(logMsg);
    }

    /**
     * Bootstrap node by fetching data from other nodes.
     * If node is bootstrapping as a new node, then this also announces bootstrapping to the cluster.
     *
     * This blocks until streaming is done.
     *
     * @param tokens bootstrapping tokens
     * @return true if bootstrap succeeds.
     */
    private boolean bootstrap(final Collection<Token> tokens)
    {
        isBootstrapMode = true;
        SystemKeyspace.updateTokens(tokens); // DON'T use setToken, that makes us part of the ring locally which is incorrect until we are done bootstrapping
        if (!replacing)
        {
            // if not an existing token then bootstrap
            List<Pair<ApplicationState, VersionedValue>> states = new ArrayList<>();
            states.add(Pair.create(ApplicationState.TOKENS, valueFactory.tokens(tokens)));
            states.add(Pair.create(ApplicationState.STATUS, valueFactory.bootstrapping(tokens)));
            Gossiper.instance.addLocalApplicationStates(states);
            setMode(Mode.JOINING, "sleeping " + RING_DELAY + " ms for pending range setup", true);
            Uninterruptibles.sleepUninterruptibly(RING_DELAY, TimeUnit.MILLISECONDS);
        }
        else
        {
            // Dont set any state for the node which is bootstrapping the existing token...
            tokenMetadata.updateNormalTokens(tokens, FBUtilities.getBroadcastAddress());
            SystemKeyspace.removeEndpoint(DatabaseDescriptor.getReplaceAddress());
        }
        if (!Gossiper.instance.seenAnySeed())
            throw new IllegalStateException("Unable to contact any seeds!");

        if (Boolean.getBoolean("cassandra.reset_bootstrap_progress"))
        {
            logger.info("Resetting bootstrap progress to start fresh");
            SystemKeyspace.resetAvailableRanges();
        }

        setMode(Mode.JOINING, "Starting to bootstrap...", true);
        BootStrapper bootstrapper = new BootStrapper(FBUtilities.getBroadcastAddress(), tokens, tokenMetadata);
        bootstrapper.addProgressListener(progressSupport);
        ListenableFuture<StreamState> bootstrapStream = bootstrapper.bootstrap(streamStateStore, !replacing && useStrictConsistency); // handles token update
        Futures.addCallback(bootstrapStream, new FutureCallback<StreamState>()
        {
            @Override
            public void onSuccess(StreamState streamState)
            {
                isBootstrapMode = false;
                logger.info("Bootstrap completed! for the tokens {}", tokens);
            }

            @Override
            public void onFailure(Throwable e)
            {
                logger.warn("Error during bootstrap: " + e.getCause().getMessage(), e.getCause());
            }
        });
        try
        {
            bootstrapStream.get();
            return true;
        }
        catch (Throwable e)
        {
            logger.error("Error while waiting on bootstrap to complete. Bootstrap will have to be restarted.", e);
            return false;
        }
    }

    public boolean resumeBootstrap()
    {
        if (isBootstrapMode && SystemKeyspace.bootstrapInProgress())
        {
            logger.info("Resuming bootstrap...");

            // get bootstrap tokens saved in system keyspace
            final Collection<Token> tokens = SystemKeyspace.getSavedTokens();
            // already bootstrapped ranges are filtered during bootstrap
            BootStrapper bootstrapper = new BootStrapper(FBUtilities.getBroadcastAddress(), tokens, tokenMetadata);
            bootstrapper.addProgressListener(progressSupport);
            ListenableFuture<StreamState> bootstrapStream = bootstrapper.bootstrap(streamStateStore, !replacing && useStrictConsistency); // handles token update
            Futures.addCallback(bootstrapStream, new FutureCallback<StreamState>()
            {
                @Override
                public void onSuccess(StreamState streamState)
                {
                    isBootstrapMode = false;
                    // start participating in the ring.
                    // pretend we are in survey mode so we can use joinRing() here
                    isSurveyMode = true;
                    try
                    {
                        progressSupport.progress("bootstrap", ProgressEvent.createNotification("Joining ring..."));
                        joinRing();
                    }
                    catch (IOException ignore)
                    {
                        // joinRing with survey mode does not throw IOException
                    }
                    progressSupport.progress("bootstrap", new ProgressEvent(ProgressEventType.COMPLETE, 1, 1, "Resume bootstrap complete"));
                    logger.info("Resume complete");
                }

                @Override
                public void onFailure(Throwable e)
                {
                    String message = "Error during bootstrap: " + e.getCause().getMessage();
                    logger.error(message, e.getCause());
                    progressSupport.progress("bootstrap", new ProgressEvent(ProgressEventType.ERROR, 1, 1, message));
                    progressSupport.progress("bootstrap", new ProgressEvent(ProgressEventType.COMPLETE, 1, 1, "Resume bootstrap complete"));
                }
            });
            return true;
        }
        else
        {
            logger.info("Resuming bootstrap is requested, but the node is already bootstrapped.");
            return false;
        }
    }

    public boolean isBootstrapMode()
    {
        return isBootstrapMode;
    }

    public TokenMetadata getTokenMetadata()
    {
        return tokenMetadata;
    }

    /**
     * Increment about the known Compaction severity of the events in this node
     */
    public void reportSeverity(double incr)
    {
        bgMonitor.incrCompactionSeverity(incr);
    }

    public void reportManualSeverity(double incr)
    {
        bgMonitor.incrManualSeverity(incr);
    }

    public double getSeverity(InetAddress endpoint)
    {
        return bgMonitor.getSeverity(endpoint);
    }

    /**
     * for a keyspace, return the ranges and corresponding listen addresses.
     * @param keyspace
     * @return the endpoint map
     */
    public Map<List<String>, List<String>> getRangeToEndpointMap(String keyspace)
    {
        /* All the ranges for the tokens */
        Map<List<String>, List<String>> map = new HashMap<>();
        for (Map.Entry<Range<Token>,List<InetAddress>> entry : getRangeToAddressMap(keyspace).entrySet())
        {
            map.put(entry.getKey().asList(), stringify(entry.getValue()));
        }
        return map;
    }

    /**
     * Return the rpc address associated with an endpoint as a string.
     * @param endpoint The endpoint to get rpc address for
     * @return the rpc address
     */
    public String getRpcaddress(InetAddress endpoint)
    {
        if (endpoint.equals(FBUtilities.getBroadcastAddress()))
            return DatabaseDescriptor.getBroadcastRpcAddress().getHostAddress();
        else if (Gossiper.instance.getEndpointStateForEndpoint(endpoint).getApplicationState(ApplicationState.RPC_ADDRESS) == null)
            return endpoint.getHostAddress();
        else
            return Gossiper.instance.getEndpointStateForEndpoint(endpoint).getApplicationState(ApplicationState.RPC_ADDRESS).value;
    }

    /**
     * for a keyspace, return the ranges and corresponding RPC addresses for a given keyspace.
     * @param keyspace
     * @return the endpoint map
     */
    public Map<List<String>, List<String>> getRangeToRpcaddressMap(String keyspace)
    {
        /* All the ranges for the tokens */
        Map<List<String>, List<String>> map = new HashMap<>();
        for (Map.Entry<Range<Token>, List<InetAddress>> entry : getRangeToAddressMap(keyspace).entrySet())
        {
            List<String> rpcaddrs = new ArrayList<>(entry.getValue().size());
            for (InetAddress endpoint: entry.getValue())
            {
                rpcaddrs.add(getRpcaddress(endpoint));
            }
            map.put(entry.getKey().asList(), rpcaddrs);
        }
        return map;
    }

    public Map<List<String>, List<String>> getPendingRangeToEndpointMap(String keyspace)
    {
        // some people just want to get a visual representation of things. Allow null and set it to the first
        // non-system keyspace.
        if (keyspace == null)
            keyspace = Schema.instance.getNonSystemKeyspaces().get(0);

        Map<List<String>, List<String>> map = new HashMap<>();
        for (Map.Entry<Range<Token>, Collection<InetAddress>> entry : tokenMetadata.getPendingRanges(keyspace).entrySet())
        {
            List<InetAddress> l = new ArrayList<>(entry.getValue());
            map.put(entry.getKey().asList(), stringify(l));
        }
        return map;
    }

    public Map<Range<Token>, List<InetAddress>> getRangeToAddressMap(String keyspace)
    {
        return getRangeToAddressMap(keyspace, tokenMetadata.sortedTokens());
    }

    public Map<Range<Token>, List<InetAddress>> getRangeToAddressMapInLocalDC(String keyspace)
    {
        Predicate<InetAddress> isLocalDC = new Predicate<InetAddress>()
        {
            public boolean apply(InetAddress address)
            {
                return isLocalDC(address);
            }
        };

        Map<Range<Token>, List<InetAddress>> origMap = getRangeToAddressMap(keyspace, getTokensInLocalDC());
        Map<Range<Token>, List<InetAddress>> filteredMap = Maps.newHashMap();
        for (Map.Entry<Range<Token>, List<InetAddress>> entry : origMap.entrySet())
        {
            List<InetAddress> endpointsInLocalDC = Lists.newArrayList(Collections2.filter(entry.getValue(), isLocalDC));
            filteredMap.put(entry.getKey(), endpointsInLocalDC);
        }

        return filteredMap;
    }

    private List<Token> getTokensInLocalDC()
    {
        List<Token> filteredTokens = Lists.newArrayList();
        for (Token token : tokenMetadata.sortedTokens())
        {
            InetAddress endpoint = tokenMetadata.getEndpoint(token);
            if (isLocalDC(endpoint))
                filteredTokens.add(token);
        }
        return filteredTokens;
    }

    private boolean isLocalDC(InetAddress targetHost)
    {
        String remoteDC = DatabaseDescriptor.getEndpointSnitch().getDatacenter(targetHost);
        String localDC = DatabaseDescriptor.getEndpointSnitch().getDatacenter(FBUtilities.getBroadcastAddress());
        return remoteDC.equals(localDC);
    }

    private Map<Range<Token>, List<InetAddress>> getRangeToAddressMap(String keyspace, List<Token> sortedTokens)
    {
        // some people just want to get a visual representation of things. Allow null and set it to the first
        // non-system keyspace.
        if (keyspace == null)
            keyspace = Schema.instance.getNonSystemKeyspaces().get(0);

        List<Range<Token>> ranges = getAllRanges(sortedTokens);
        return constructRangeToEndpointMap(keyspace, ranges);
    }


    /**
     * The same as {@code describeRing(String)} but converts TokenRange to the String for JMX compatibility
     *
     * @param keyspace The keyspace to fetch information about
     *
     * @return a List of TokenRange(s) converted to String for the given keyspace
     */
    public List<String> describeRingJMX(String keyspace) throws IOException
    {
        List<TokenRange> tokenRanges;
        try
        {
            tokenRanges = describeRing(keyspace);
        }
        catch (InvalidRequestException e)
        {
            throw new IOException(e.getMessage());
        }
        List<String> result = new ArrayList<>(tokenRanges.size());

        for (TokenRange tokenRange : tokenRanges)
            result.add(tokenRange.toString());

        return result;
    }

    /**
     * The TokenRange for a given keyspace.
     *
     * @param keyspace The keyspace to fetch information about
     *
     * @return a List of TokenRange(s) for the given keyspace
     *
     * @throws InvalidRequestException if there is no ring information available about keyspace
     */
    public List<TokenRange> describeRing(String keyspace) throws InvalidRequestException
    {
        return describeRing(keyspace, false);
    }

    /**
     * The same as {@code describeRing(String)} but considers only the part of the ring formed by nodes in the local DC.
     */
    public List<TokenRange> describeLocalRing(String keyspace) throws InvalidRequestException
    {
        return describeRing(keyspace, true);
    }

    private List<TokenRange> describeRing(String keyspace, boolean includeOnlyLocalDC) throws InvalidRequestException
    {
        if (!Schema.instance.getKeyspaces().contains(keyspace))
            throw new InvalidRequestException("No such keyspace: " + keyspace);

        if (keyspace == null || Keyspace.open(keyspace).getReplicationStrategy() instanceof LocalStrategy)
            throw new InvalidRequestException("There is no ring for the keyspace: " + keyspace);

        List<TokenRange> ranges = new ArrayList<>();
        Token.TokenFactory tf = getTokenFactory();

        Map<Range<Token>, List<InetAddress>> rangeToAddressMap =
                includeOnlyLocalDC
                        ? getRangeToAddressMapInLocalDC(keyspace)
                        : getRangeToAddressMap(keyspace);

        for (Map.Entry<Range<Token>, List<InetAddress>> entry : rangeToAddressMap.entrySet())
        {
            Range<Token> range = entry.getKey();
            List<InetAddress> addresses = entry.getValue();
            List<String> endpoints = new ArrayList<>(addresses.size());
            List<String> rpc_endpoints = new ArrayList<>(addresses.size());
            List<EndpointDetails> epDetails = new ArrayList<>(addresses.size());

            for (InetAddress endpoint : addresses)
            {
                EndpointDetails details = new EndpointDetails();
                details.host = endpoint.getHostAddress();
                details.datacenter = DatabaseDescriptor.getEndpointSnitch().getDatacenter(endpoint);
                details.rack = DatabaseDescriptor.getEndpointSnitch().getRack(endpoint);

                endpoints.add(details.host);
                rpc_endpoints.add(getRpcaddress(endpoint));

                epDetails.add(details);
            }

            TokenRange tr = new TokenRange(tf.toString(range.left.getToken()), tf.toString(range.right.getToken()), endpoints)
                                    .setEndpoint_details(epDetails)
                                    .setRpc_endpoints(rpc_endpoints);

            ranges.add(tr);
        }

        return ranges;
    }

    public Map<String, String> getTokenToEndpointMap()
    {
        Map<Token, InetAddress> mapInetAddress = tokenMetadata.getNormalAndBootstrappingTokenToEndpointMap();
        // in order to preserve tokens in ascending order, we use LinkedHashMap here
        Map<String, String> mapString = new LinkedHashMap<>(mapInetAddress.size());
        List<Token> tokens = new ArrayList<>(mapInetAddress.keySet());
        Collections.sort(tokens);
        for (Token token : tokens)
        {
            mapString.put(token.toString(), mapInetAddress.get(token).getHostAddress());
        }
        return mapString;
    }

    public String getLocalHostId()
    {
        return getTokenMetadata().getHostId(FBUtilities.getBroadcastAddress()).toString();
    }

    public UUID getLocalHostUUID()
    {
        return getTokenMetadata().getHostId(FBUtilities.getBroadcastAddress());
    }

    public Map<String, String> getHostIdMap()
    {
        return getEndpointToHostId();
    }

    public Map<String, String> getEndpointToHostId()
    {
        Map<String, String> mapOut = new HashMap<>();
        for (Map.Entry<InetAddress, UUID> entry : getTokenMetadata().getEndpointToHostIdMapForReading().entrySet())
            mapOut.put(entry.getKey().getHostAddress(), entry.getValue().toString());
        return mapOut;
    }

    public Map<String, String> getHostIdToEndpoint()
    {
        Map<String, String> mapOut = new HashMap<>();
        for (Map.Entry<InetAddress, UUID> entry : getTokenMetadata().getEndpointToHostIdMapForReading().entrySet())
            mapOut.put(entry.getValue().toString(), entry.getKey().getHostAddress());
        return mapOut;
    }

    /**
     * Construct the range to endpoint mapping based on the true view
     * of the world.
     * @param ranges
     * @return mapping of ranges to the replicas responsible for them.
    */
    private Map<Range<Token>, List<InetAddress>> constructRangeToEndpointMap(String keyspace, List<Range<Token>> ranges)
    {
        Map<Range<Token>, List<InetAddress>> rangeToEndpointMap = new HashMap<>(ranges.size());
        for (Range<Token> range : ranges)
        {
            rangeToEndpointMap.put(range, Keyspace.open(keyspace).getReplicationStrategy().getNaturalEndpoints(range.right));
        }
        return rangeToEndpointMap;
    }

    public void beforeChange(InetAddress endpoint, EndpointState currentState, ApplicationState newStateKey, VersionedValue newValue)
    {
        // no-op
    }

    /*
     * Handle the reception of a new particular ApplicationState for a particular endpoint. Note that the value of the
     * ApplicationState has not necessarily "changed" since the last known value, if we already received the same update
     * from somewhere else.
     *
     * onChange only ever sees one ApplicationState piece change at a time (even if many ApplicationState updates were
     * received at the same time), so we perform a kind of state machine here. We are concerned with two events: knowing
     * the token associated with an endpoint, and knowing its operation mode. Nodes can start in either bootstrap or
     * normal mode, and from bootstrap mode can change mode to normal. A node in bootstrap mode needs to have
     * pendingranges set in TokenMetadata; a node in normal mode should instead be part of the token ring.
     *
     * Normal progression of ApplicationState.STATUS values for a node should be like this:
     * STATUS_BOOTSTRAPPING,token
     *   if bootstrapping. stays this way until all files are received.
     * STATUS_NORMAL,token
     *   ready to serve reads and writes.
     * STATUS_LEAVING,token
     *   get ready to leave the cluster as part of a decommission
     * STATUS_LEFT,token
     *   set after decommission is completed.
     *
     * Other STATUS values that may be seen (possibly anywhere in the normal progression):
     * STATUS_MOVING,newtoken
     *   set if node is currently moving to a new token in the ring
     * REMOVING_TOKEN,deadtoken
     *   set if the node is dead and is being removed by its REMOVAL_COORDINATOR
     * REMOVED_TOKEN,deadtoken
     *   set if the node is dead and has been removed by its REMOVAL_COORDINATOR
     *
     * Note: Any time a node state changes from STATUS_NORMAL, it will not be visible to new nodes. So it follows that
     * you should never bootstrap a new node during a removenode, decommission or move.
     */
    public void onChange(InetAddress endpoint, ApplicationState state, VersionedValue value)
    {
        if (state == ApplicationState.STATUS)
        {
            String apStateValue = value.value;
            String[] pieces = apStateValue.split(VersionedValue.DELIMITER_STR, -1);
            assert (pieces.length > 0);

            String moveName = pieces[0];

            switch (moveName)
            {
                case VersionedValue.STATUS_BOOTSTRAPPING:
                    handleStateBootstrap(endpoint);
                    break;
                case VersionedValue.STATUS_NORMAL:
                    handleStateNormal(endpoint, VersionedValue.STATUS_NORMAL);
                    break;
                case VersionedValue.SHUTDOWN:
                    handleStateNormal(endpoint, VersionedValue.SHUTDOWN);
                    break;
                case VersionedValue.REMOVING_TOKEN:
                case VersionedValue.REMOVED_TOKEN:
                    handleStateRemoving(endpoint, pieces);
                    break;
                case VersionedValue.STATUS_LEAVING:
                    handleStateLeaving(endpoint);
                    break;
                case VersionedValue.STATUS_LEFT:
                    handleStateLeft(endpoint, pieces);
                    break;
                case VersionedValue.STATUS_MOVING:
                    handleStateMoving(endpoint, pieces);
                    break;
            }
        }
        else
        {
            EndpointState epState = Gossiper.instance.getEndpointStateForEndpoint(endpoint);
            if (epState == null || Gossiper.instance.isDeadState(epState))
            {
                logger.debug("Ignoring state change for dead or unknown endpoint: {}", endpoint);
                return;
            }

            if (getTokenMetadata().isMember(endpoint))
            {
                switch (state)
                {
                    case RELEASE_VERSION:
                        SystemKeyspace.updatePeerInfo(endpoint, "release_version", value.value);
                        break;
                    case DC:
                        updateTopology(endpoint);
                        SystemKeyspace.updatePeerInfo(endpoint, "data_center", value.value);
                        break;
                    case RACK:
                        updateTopology(endpoint);
                        SystemKeyspace.updatePeerInfo(endpoint, "rack", value.value);
                        break;
                    case RPC_ADDRESS:
                        try
                        {
                            SystemKeyspace.updatePeerInfo(endpoint, "rpc_address", InetAddress.getByName(value.value));
                        }
                        catch (UnknownHostException e)
                        {
                            throw new RuntimeException(e);
                        }
                        break;
                    case SCHEMA:
                        SystemKeyspace.updatePeerInfo(endpoint, "schema_version", UUID.fromString(value.value));
                        MigrationManager.instance.scheduleSchemaPull(endpoint, epState);
                        break;
                    case HOST_ID:
                        SystemKeyspace.updatePeerInfo(endpoint, "host_id", UUID.fromString(value.value));
                        break;
                    case RPC_READY:
                        notifyRpcChange(endpoint, epState.isRpcReady());
                        break;
                }
            }
        }
    }

    public void updateTopology(InetAddress endpoint)
    {
        if (getTokenMetadata().isMember(endpoint))
        {
            getTokenMetadata().updateTopology(endpoint);
        }
    }

    public void updateTopology()
    {
        getTokenMetadata().updateTopology();
    }

    private void updatePeerInfo(InetAddress endpoint)
    {
        EndpointState epState = Gossiper.instance.getEndpointStateForEndpoint(endpoint);
        for (Map.Entry<ApplicationState, VersionedValue> entry : epState.states())
        {
            switch (entry.getKey())
            {
                case RELEASE_VERSION:
                    SystemKeyspace.updatePeerInfo(endpoint, "release_version", entry.getValue().value);
                    break;
                case DC:
                    SystemKeyspace.updatePeerInfo(endpoint, "data_center", entry.getValue().value);
                    break;
                case RACK:
                    SystemKeyspace.updatePeerInfo(endpoint, "rack", entry.getValue().value);
                    break;
                case RPC_ADDRESS:
                    try
                    {
                        SystemKeyspace.updatePeerInfo(endpoint, "rpc_address", InetAddress.getByName(entry.getValue().value));
                    }
                    catch (UnknownHostException e)
                    {
                        throw new RuntimeException(e);
                    }
                    break;
                case SCHEMA:
                    SystemKeyspace.updatePeerInfo(endpoint, "schema_version", UUID.fromString(entry.getValue().value));
                    break;
                case HOST_ID:
                    SystemKeyspace.updatePeerInfo(endpoint, "host_id", UUID.fromString(entry.getValue().value));
                    break;
            }
        }
    }

    private void notifyRpcChange(InetAddress endpoint, boolean ready)
    {
        if (ready)
        {
            notifyUp(endpoint);
            notifyJoined(endpoint);
        }
        else
        {
            notifyDown(endpoint);
        }
    }

    private void notifyUp(InetAddress endpoint)
    {
        if (!isRpcReady(endpoint) || !Gossiper.instance.isAlive(endpoint))
            return;

        for (IEndpointLifecycleSubscriber subscriber : lifecycleSubscribers)
            subscriber.onUp(endpoint);
    }

    private void notifyDown(InetAddress endpoint)
    {
        for (IEndpointLifecycleSubscriber subscriber : lifecycleSubscribers)
            subscriber.onDown(endpoint);
    }

    private void notifyJoined(InetAddress endpoint)
    {
        if (!isRpcReady(endpoint) || !isStatus(endpoint, VersionedValue.STATUS_NORMAL))
            return;

        for (IEndpointLifecycleSubscriber subscriber : lifecycleSubscribers)
            subscriber.onJoinCluster(endpoint);
    }

    private void notifyMoved(InetAddress endpoint)
    {
        for (IEndpointLifecycleSubscriber subscriber : lifecycleSubscribers)
            subscriber.onMove(endpoint);
    }

    private void notifyLeft(InetAddress endpoint)
    {
        for (IEndpointLifecycleSubscriber subscriber : lifecycleSubscribers)
            subscriber.onLeaveCluster(endpoint);
    }

    private boolean isStatus(InetAddress endpoint, String status)
    {
        return Gossiper.instance.getEndpointStateForEndpoint(endpoint).getStatus().equals(status);
    }

    private boolean isRpcReady(InetAddress endpoint)
    {
        return MessagingService.instance().getVersion(endpoint) < MessagingService.VERSION_22 ||
                Gossiper.instance.getEndpointStateForEndpoint(endpoint).isRpcReady();
    }

    public void setRpcReady(boolean value)
    {
        Gossiper.instance.addLocalApplicationState(ApplicationState.RPC_READY, valueFactory.rpcReady(value));
    }

    private Collection<Token> getTokensFor(InetAddress endpoint)
    {
        try
        {
<<<<<<< HEAD
            return TokenSerializer.deserialize(
                    tokenMetadata.partitioner,
                    new DataInputStream(new ByteArrayInputStream(getApplicationStateValue(endpoint, ApplicationState.TOKENS))));
=======
            EndpointState state = Gossiper.instance.getEndpointStateForEndpoint(endpoint);
            if (state == null)
                return Collections.emptyList();

            VersionedValue versionedValue = state.getApplicationState(ApplicationState.TOKENS);
            if (versionedValue == null)
                return Collections.emptyList();

            return TokenSerializer.deserialize(getPartitioner(), new DataInputStream(new ByteArrayInputStream(versionedValue.toBytes())));
>>>>>>> cb4446a9
        }
        catch (IOException e)
        {
            throw new RuntimeException(e);
        }
    }

    /**
     * Handle node bootstrap
     *
     * @param endpoint bootstrapping node
     */
    private void handleStateBootstrap(InetAddress endpoint)
    {
        Collection<Token> tokens;
        // explicitly check for TOKENS, because a bootstrapping node might be bootstrapping in legacy mode; that is, not using vnodes and no token specified
        tokens = getTokensFor(endpoint);

        if (logger.isDebugEnabled())
            logger.debug("Node {} state bootstrapping, token {}", endpoint, tokens);

        // if this node is present in token metadata, either we have missed intermediate states
        // or the node had crashed. Print warning if needed, clear obsolete stuff and
        // continue.
        if (tokenMetadata.isMember(endpoint))
        {
            // If isLeaving is false, we have missed both LEAVING and LEFT. However, if
            // isLeaving is true, we have only missed LEFT. Waiting time between completing
            // leave operation and rebootstrapping is relatively short, so the latter is quite
            // common (not enough time for gossip to spread). Therefore we report only the
            // former in the log.
            if (!tokenMetadata.isLeaving(endpoint))
                logger.info("Node {} state jump to bootstrap", endpoint);
            tokenMetadata.removeEndpoint(endpoint);
        }

        tokenMetadata.addBootstrapTokens(tokens, endpoint);
        PendingRangeCalculatorService.instance.update();

        tokenMetadata.updateHostId(Gossiper.instance.getHostId(endpoint), endpoint);
    }

    /**
     * Handle node move to normal state. That is, node is entering token ring and participating
     * in reads.
     *
     * @param endpoint node
     */
    private void handleStateNormal(final InetAddress endpoint, final String status)
    {
        Collection<Token> tokens = getTokensFor(endpoint);
        Set<Token> tokensToUpdateInMetadata = new HashSet<>();
        Set<Token> tokensToUpdateInSystemKeyspace = new HashSet<>();
        Set<InetAddress> endpointsToRemove = new HashSet<>();

        if (logger.isDebugEnabled())
            logger.debug("Node {} state {}, token {}", endpoint, status, tokens);

        if (tokenMetadata.isMember(endpoint))
            logger.info("Node {} state jump to {}", endpoint, status);

        if (tokens.isEmpty() && status.equals(VersionedValue.STATUS_NORMAL))
            logger.error("Node {} is in state normal but it has no tokens, state: {}",
                         endpoint,
                         Gossiper.instance.getEndpointStateForEndpoint(endpoint));

        updatePeerInfo(endpoint);
        // Order Matters, TM.updateHostID() should be called before TM.updateNormalToken(), (see CASSANDRA-4300).
        UUID hostId = Gossiper.instance.getHostId(endpoint);
        InetAddress existing = tokenMetadata.getEndpointForHostId(hostId);
        if (replacing && Gossiper.instance.getEndpointStateForEndpoint(DatabaseDescriptor.getReplaceAddress()) != null && (hostId.equals(Gossiper.instance.getHostId(DatabaseDescriptor.getReplaceAddress()))))
            logger.warn("Not updating token metadata for {} because I am replacing it", endpoint);
        else
        {
            if (existing != null && !existing.equals(endpoint))
            {
                if (existing.equals(FBUtilities.getBroadcastAddress()))
                {
                    logger.warn("Not updating host ID {} for {} because it's mine", hostId, endpoint);
                    tokenMetadata.removeEndpoint(endpoint);
                    endpointsToRemove.add(endpoint);
                }
                else if (Gossiper.instance.compareEndpointStartup(endpoint, existing) > 0)
                {
                    logger.warn("Host ID collision for {} between {} and {}; {} is the new owner", hostId, existing, endpoint, endpoint);
                    tokenMetadata.removeEndpoint(existing);
                    endpointsToRemove.add(existing);
                    tokenMetadata.updateHostId(hostId, endpoint);
                }
                else
                {
                    logger.warn("Host ID collision for {} between {} and {}; ignored {}", hostId, existing, endpoint, endpoint);
                    tokenMetadata.removeEndpoint(endpoint);
                    endpointsToRemove.add(endpoint);
                }
            }
            else
                tokenMetadata.updateHostId(hostId, endpoint);
        }

        for (final Token token : tokens)
        {
            // we don't want to update if this node is responsible for the token and it has a later startup time than endpoint.
            InetAddress currentOwner = tokenMetadata.getEndpoint(token);
            if (currentOwner == null)
            {
                logger.debug("New node {} at token {}", endpoint, token);
                tokensToUpdateInMetadata.add(token);
                tokensToUpdateInSystemKeyspace.add(token);
            }
            else if (endpoint.equals(currentOwner))
            {
                // set state back to normal, since the node may have tried to leave, but failed and is now back up
                tokensToUpdateInMetadata.add(token);
                tokensToUpdateInSystemKeyspace.add(token);
            }
            else if (Gossiper.instance.compareEndpointStartup(endpoint, currentOwner) > 0)
            {
                tokensToUpdateInMetadata.add(token);
                tokensToUpdateInSystemKeyspace.add(token);

                // currentOwner is no longer current, endpoint is.  Keep track of these moves, because when
                // a host no longer has any tokens, we'll want to remove it.
                Multimap<InetAddress, Token> epToTokenCopy = getTokenMetadata().getEndpointToTokenMapForReading();
                epToTokenCopy.get(currentOwner).remove(token);
                if (epToTokenCopy.get(currentOwner).size() < 1)
                    endpointsToRemove.add(currentOwner);

                logger.info(String.format("Nodes %s and %s have the same token %s.  %s is the new owner",
                                          endpoint,
                                          currentOwner,
                                          token,
                                          endpoint));
            }
            else
            {
                logger.info(String.format("Nodes %s and %s have the same token %s.  Ignoring %s",
                                           endpoint,
                                           currentOwner,
                                           token,
                                           endpoint));
            }
        }

        boolean isMoving = tokenMetadata.isMoving(endpoint); // capture because updateNormalTokens clears moving status
        tokenMetadata.updateNormalTokens(tokensToUpdateInMetadata, endpoint);
        for (InetAddress ep : endpointsToRemove)
        {
            removeEndpoint(ep);
            if (replacing && DatabaseDescriptor.getReplaceAddress().equals(ep))
                Gossiper.instance.replacementQuarantine(ep); // quarantine locally longer than normally; see CASSANDRA-8260
        }
        if (!tokensToUpdateInSystemKeyspace.isEmpty())
            SystemKeyspace.updateTokens(endpoint, tokensToUpdateInSystemKeyspace);;

        if (isMoving || operationMode == Mode.MOVING)
        {
            tokenMetadata.removeFromMoving(endpoint);
            notifyMoved(endpoint);
        }
        else
        {
            notifyJoined(endpoint);
        }

        PendingRangeCalculatorService.instance.update();
    }

    /**
     * Handle node preparing to leave the ring
     *
     * @param endpoint node
     */
    private void handleStateLeaving(InetAddress endpoint)
    {
        Collection<Token> tokens = getTokensFor(endpoint);

        if (logger.isDebugEnabled())
            logger.debug("Node {} state leaving, tokens {}", endpoint, tokens);

        // If the node is previously unknown or tokens do not match, update tokenmetadata to
        // have this node as 'normal' (it must have been using this token before the
        // leave). This way we'll get pending ranges right.
        if (!tokenMetadata.isMember(endpoint))
        {
            logger.info("Node {} state jump to leaving", endpoint);
            tokenMetadata.updateNormalTokens(tokens, endpoint);
        }
        else if (!tokenMetadata.getTokens(endpoint).containsAll(tokens))
        {
            logger.warn("Node {} 'leaving' token mismatch. Long network partition?", endpoint);
            tokenMetadata.updateNormalTokens(tokens, endpoint);
        }

        // at this point the endpoint is certainly a member with this token, so let's proceed
        // normally
        tokenMetadata.addLeavingEndpoint(endpoint);
        PendingRangeCalculatorService.instance.update();
    }

    /**
     * Handle node leaving the ring. This will happen when a node is decommissioned
     *
     * @param endpoint If reason for leaving is decommission, endpoint is the leaving node.
     * @param pieces STATE_LEFT,token
     */
    private void handleStateLeft(InetAddress endpoint, String[] pieces)
    {
        assert pieces.length >= 2;
<<<<<<< HEAD
        Collection<Token> tokens;
        tokens = getTokensFor(endpoint);
=======
        Collection<Token> tokens = getTokensFor(endpoint);
>>>>>>> cb4446a9

        if (logger.isDebugEnabled())
            logger.debug("Node {} state left, tokens {}", endpoint, tokens);

        excise(tokens, endpoint, extractExpireTime(pieces));
    }

    /**
     * Handle node moving inside the ring.
     *
     * @param endpoint moving endpoint address
     * @param pieces STATE_MOVING, token
     */
    private void handleStateMoving(InetAddress endpoint, String[] pieces)
    {
        assert pieces.length >= 2;
        Token token = getTokenFactory().fromString(pieces[1]);

        if (logger.isDebugEnabled())
            logger.debug("Node {} state moving, new token {}", endpoint, token);

        tokenMetadata.addMovingEndpoint(token, endpoint);

        PendingRangeCalculatorService.instance.update();
    }

    /**
     * Handle notification that a node being actively removed from the ring via 'removenode'
     *
     * @param endpoint node
     * @param pieces either REMOVED_TOKEN (node is gone) or REMOVING_TOKEN (replicas need to be restored)
     */
    private void handleStateRemoving(InetAddress endpoint, String[] pieces)
    {
        assert (pieces.length > 0);

        if (endpoint.equals(FBUtilities.getBroadcastAddress()))
        {
            logger.info("Received removenode gossip about myself. Is this node rejoining after an explicit removenode?");
            try
            {
                drain();
            }
            catch (Exception e)
            {
                throw new RuntimeException(e);
            }
            return;
        }
        if (tokenMetadata.isMember(endpoint))
        {
            String state = pieces[0];
            Collection<Token> removeTokens = tokenMetadata.getTokens(endpoint);

            if (VersionedValue.REMOVED_TOKEN.equals(state))
            {
                excise(removeTokens, endpoint, extractExpireTime(pieces));
            }
            else if (VersionedValue.REMOVING_TOKEN.equals(state))
            {
                if (logger.isDebugEnabled())
                    logger.debug("Tokens {} removed manually (endpoint was {})", removeTokens, endpoint);

                // Note that the endpoint is being removed
                tokenMetadata.addLeavingEndpoint(endpoint);
                PendingRangeCalculatorService.instance.update();

                // find the endpoint coordinating this removal that we need to notify when we're done
                String[] coordinator = Gossiper.instance.getEndpointStateForEndpoint(endpoint).getApplicationState(ApplicationState.REMOVAL_COORDINATOR).value.split(VersionedValue.DELIMITER_STR, -1);
                UUID hostId = UUID.fromString(coordinator[1]);
                // grab any data we are now responsible for and notify responsible node
                restoreReplicaCount(endpoint, tokenMetadata.getEndpointForHostId(hostId));
            }
        }
        else // now that the gossiper has told us about this nonexistent member, notify the gossiper to remove it
        {
            if (VersionedValue.REMOVED_TOKEN.equals(pieces[0]))
                addExpireTimeIfFound(endpoint, extractExpireTime(pieces));
            removeEndpoint(endpoint);
        }
    }

    private void excise(Collection<Token> tokens, InetAddress endpoint)
    {
        logger.info("Removing tokens {} for {}", tokens, endpoint);

        if (tokenMetadata.isMember(endpoint))
            HintsService.instance.excise(tokenMetadata.getHostId(endpoint));

        removeEndpoint(endpoint);
        tokenMetadata.removeEndpoint(endpoint);
        if (!tokens.isEmpty())
            tokenMetadata.removeBootstrapTokens(tokens);
        notifyLeft(endpoint);
        PendingRangeCalculatorService.instance.update();
    }

    private void excise(Collection<Token> tokens, InetAddress endpoint, long expireTime)
    {
        addExpireTimeIfFound(endpoint, expireTime);
        excise(tokens, endpoint);
    }

    /** unlike excise we just need this endpoint gone without going through any notifications **/
    private void removeEndpoint(InetAddress endpoint)
    {
        Gossiper.instance.removeEndpoint(endpoint);
        SystemKeyspace.removeEndpoint(endpoint);
    }

    protected void addExpireTimeIfFound(InetAddress endpoint, long expireTime)
    {
        if (expireTime != 0L)
        {
            Gossiper.instance.addExpireTimeForEndpoint(endpoint, expireTime);
        }
    }

    protected long extractExpireTime(String[] pieces)
    {
        return Long.parseLong(pieces[2]);
    }

    /**
     * Finds living endpoints responsible for the given ranges
     *
     * @param keyspaceName the keyspace ranges belong to
     * @param ranges the ranges to find sources for
     * @return multimap of addresses to ranges the address is responsible for
     */
    private Multimap<InetAddress, Range<Token>> getNewSourceRanges(String keyspaceName, Set<Range<Token>> ranges)
    {
        InetAddress myAddress = FBUtilities.getBroadcastAddress();
        Multimap<Range<Token>, InetAddress> rangeAddresses = Keyspace.open(keyspaceName).getReplicationStrategy().getRangeAddresses(tokenMetadata.cloneOnlyTokenMap());
        Multimap<InetAddress, Range<Token>> sourceRanges = HashMultimap.create();
        IFailureDetector failureDetector = FailureDetector.instance;

        // find alive sources for our new ranges
        for (Range<Token> range : ranges)
        {
            Collection<InetAddress> possibleRanges = rangeAddresses.get(range);
            IEndpointSnitch snitch = DatabaseDescriptor.getEndpointSnitch();
            List<InetAddress> sources = snitch.getSortedListByProximity(myAddress, possibleRanges);

            assert (!sources.contains(myAddress));

            for (InetAddress source : sources)
            {
                if (failureDetector.isAlive(source))
                {
                    sourceRanges.put(source, range);
                    break;
                }
            }
        }
        return sourceRanges;
    }

    /**
     * Sends a notification to a node indicating we have finished replicating data.
     *
     * @param remote node to send notification to
     */
    private void sendReplicationNotification(InetAddress remote)
    {
        // notify the remote token
        MessageOut msg = new MessageOut(MessagingService.Verb.REPLICATION_FINISHED);
        IFailureDetector failureDetector = FailureDetector.instance;
        if (logger.isDebugEnabled())
            logger.debug("Notifying {} of replication completion\n", remote);
        while (failureDetector.isAlive(remote))
        {
            AsyncOneResponse iar = MessagingService.instance().sendRR(msg, remote);
            try
            {
                iar.get(DatabaseDescriptor.getRpcTimeout(), TimeUnit.MILLISECONDS);
                return; // done
            }
            catch(TimeoutException e)
            {
                // try again
            }
        }
    }

    /**
     * Called when an endpoint is removed from the ring. This function checks
     * whether this node becomes responsible for new ranges as a
     * consequence and streams data if needed.
     *
     * This is rather ineffective, but it does not matter so much
     * since this is called very seldom
     *
     * @param endpoint the node that left
     */
    private void restoreReplicaCount(InetAddress endpoint, final InetAddress notifyEndpoint)
    {
        Multimap<String, Map.Entry<InetAddress, Collection<Range<Token>>>> rangesToFetch = HashMultimap.create();

        InetAddress myAddress = FBUtilities.getBroadcastAddress();

        for (String keyspaceName : Schema.instance.getNonSystemKeyspaces())
        {
            Multimap<Range<Token>, InetAddress> changedRanges = getChangedRangesForLeaving(keyspaceName, endpoint);
            Set<Range<Token>> myNewRanges = new HashSet<>();
            for (Map.Entry<Range<Token>, InetAddress> entry : changedRanges.entries())
            {
                if (entry.getValue().equals(myAddress))
                    myNewRanges.add(entry.getKey());
            }
            Multimap<InetAddress, Range<Token>> sourceRanges = getNewSourceRanges(keyspaceName, myNewRanges);
            for (Map.Entry<InetAddress, Collection<Range<Token>>> entry : sourceRanges.asMap().entrySet())
            {
                rangesToFetch.put(keyspaceName, entry);
            }
        }

        StreamPlan stream = new StreamPlan("Restore replica count");
        for (String keyspaceName : rangesToFetch.keySet())
        {
            for (Map.Entry<InetAddress, Collection<Range<Token>>> entry : rangesToFetch.get(keyspaceName))
            {
                InetAddress source = entry.getKey();
                InetAddress preferred = SystemKeyspace.getPreferredIP(source);
                Collection<Range<Token>> ranges = entry.getValue();
                if (logger.isDebugEnabled())
                    logger.debug("Requesting from {} ranges {}", source, StringUtils.join(ranges, ", "));
                stream.requestRanges(source, preferred, keyspaceName, ranges);
            }
        }
        StreamResultFuture future = stream.execute();
        Futures.addCallback(future, new FutureCallback<StreamState>()
        {
            public void onSuccess(StreamState finalState)
            {
                sendReplicationNotification(notifyEndpoint);
            }

            public void onFailure(Throwable t)
            {
                logger.warn("Streaming to restore replica count failed", t);
                // We still want to send the notification
                sendReplicationNotification(notifyEndpoint);
            }
        });
    }

    // needs to be modified to accept either a keyspace or ARS.
    private Multimap<Range<Token>, InetAddress> getChangedRangesForLeaving(String keyspaceName, InetAddress endpoint)
    {
        // First get all ranges the leaving endpoint is responsible for
        Collection<Range<Token>> ranges = getRangesForEndpoint(keyspaceName, endpoint);

        if (logger.isDebugEnabled())
            logger.debug("Node {} ranges [{}]", endpoint, StringUtils.join(ranges, ", "));

        Map<Range<Token>, List<InetAddress>> currentReplicaEndpoints = new HashMap<>(ranges.size());

        // Find (for each range) all nodes that store replicas for these ranges as well
        TokenMetadata metadata = tokenMetadata.cloneOnlyTokenMap(); // don't do this in the loop! #7758
        for (Range<Token> range : ranges)
            currentReplicaEndpoints.put(range, Keyspace.open(keyspaceName).getReplicationStrategy().calculateNaturalEndpoints(range.right, metadata));

        TokenMetadata temp = tokenMetadata.cloneAfterAllLeft();

        // endpoint might or might not be 'leaving'. If it was not leaving (that is, removenode
        // command was used), it is still present in temp and must be removed.
        if (temp.isMember(endpoint))
            temp.removeEndpoint(endpoint);

        Multimap<Range<Token>, InetAddress> changedRanges = HashMultimap.create();

        // Go through the ranges and for each range check who will be
        // storing replicas for these ranges when the leaving endpoint
        // is gone. Whoever is present in newReplicaEndpoints list, but
        // not in the currentReplicaEndpoints list, will be needing the
        // range.
        for (Range<Token> range : ranges)
        {
            Collection<InetAddress> newReplicaEndpoints = Keyspace.open(keyspaceName).getReplicationStrategy().calculateNaturalEndpoints(range.right, temp);
            newReplicaEndpoints.removeAll(currentReplicaEndpoints.get(range));
            if (logger.isDebugEnabled())
                if (newReplicaEndpoints.isEmpty())
                    logger.debug("Range {} already in all replicas", range);
                else
                    logger.debug("Range {} will be responsibility of {}", range, StringUtils.join(newReplicaEndpoints, ", "));
            changedRanges.putAll(range, newReplicaEndpoints);
        }

        return changedRanges;
    }

    public void onJoin(InetAddress endpoint, EndpointState epState)
    {
        for (Map.Entry<ApplicationState, VersionedValue> entry : epState.states())
        {
            onChange(endpoint, entry.getKey(), entry.getValue());
        }
        MigrationManager.instance.scheduleSchemaPull(endpoint, epState);
    }

    public void onAlive(InetAddress endpoint, EndpointState state)
    {
        MigrationManager.instance.scheduleSchemaPull(endpoint, state);

        if (tokenMetadata.isMember(endpoint))
            notifyUp(endpoint);
    }

    public void onRemove(InetAddress endpoint)
    {
        tokenMetadata.removeEndpoint(endpoint);
        PendingRangeCalculatorService.instance.update();
    }

    public void onDead(InetAddress endpoint, EndpointState state)
    {
        MessagingService.instance().convict(endpoint);
        notifyDown(endpoint);
    }

    public void onRestart(InetAddress endpoint, EndpointState state)
    {
        // If we have restarted before the node was even marked down, we need to reset the connection pool
        if (state.isAlive())
            onDead(endpoint, state);
    }


    public String getLoadString()
    {
        return FileUtils.stringifyFileSize(StorageMetrics.load.getCount());
    }

    public Map<String, String> getLoadMap()
    {
        Map<String, String> map = new HashMap<>();
        for (Map.Entry<InetAddress,Double> entry : LoadBroadcaster.instance.getLoadInfo().entrySet())
        {
            map.put(entry.getKey().getHostAddress(), FileUtils.stringifyFileSize(entry.getValue()));
        }
        // gossiper doesn't see its own updates, so we need to special-case the local node
        map.put(FBUtilities.getBroadcastAddress().getHostAddress(), getLoadString());
        return map;
    }

    // TODO
    public final void deliverHints(String host) throws UnknownHostException
    {
        throw new UnsupportedOperationException();
    }

    public Collection<Token> getLocalTokens()
    {
        Collection<Token> tokens = SystemKeyspace.getSavedTokens();
        assert tokens != null && !tokens.isEmpty(); // should not be called before initServer sets this
        return tokens;
    }

    @Nullable
    public InetAddress getEndpointForHostId(UUID hostId)
    {
        return tokenMetadata.getEndpointForHostId(hostId);
    }

    @Nullable
    public UUID getHostIdForEndpoint(InetAddress address)
    {
        return tokenMetadata.getHostId(address);
    }

    /* These methods belong to the MBean interface */

    public List<String> getTokens()
    {
        return getTokens(FBUtilities.getBroadcastAddress());
    }

    public List<String> getTokens(String endpoint) throws UnknownHostException
    {
        return getTokens(InetAddress.getByName(endpoint));
    }

    private List<String> getTokens(InetAddress endpoint)
    {
        List<String> strTokens = new ArrayList<>();
        for (Token tok : getTokenMetadata().getTokens(endpoint))
            strTokens.add(tok.toString());
        return strTokens;
    }

    public String getReleaseVersion()
    {
        return FBUtilities.getReleaseVersionString();
    }

    public String getSchemaVersion()
    {
        return Schema.instance.getVersion().toString();
    }

    public List<String> getLeavingNodes()
    {
        return stringify(tokenMetadata.getLeavingEndpoints());
    }

    public List<String> getMovingNodes()
    {
        List<String> endpoints = new ArrayList<>();

        for (Pair<Token, InetAddress> node : tokenMetadata.getMovingEndpoints())
        {
            endpoints.add(node.right.getHostAddress());
        }

        return endpoints;
    }

    public List<String> getJoiningNodes()
    {
        return stringify(tokenMetadata.getBootstrapTokens().valueSet());
    }

    public List<String> getLiveNodes()
    {
        return stringify(Gossiper.instance.getLiveMembers());
    }

    public List<String> getUnreachableNodes()
    {
        return stringify(Gossiper.instance.getUnreachableMembers());
    }

    public String[] getAllDataFileLocations()
    {
        String[] locations = DatabaseDescriptor.getAllDataFileLocations();
        for (int i = 0; i < locations.length; i++)
            locations[i] = FileUtils.getCanonicalPath(locations[i]);
        return locations;
    }

    public String getCommitLogLocation()
    {
        return FileUtils.getCanonicalPath(DatabaseDescriptor.getCommitLogLocation());
    }

    public String getSavedCachesLocation()
    {
        return FileUtils.getCanonicalPath(DatabaseDescriptor.getSavedCachesLocation());
    }

    private List<String> stringify(Iterable<InetAddress> endpoints)
    {
        List<String> stringEndpoints = new ArrayList<>();
        for (InetAddress ep : endpoints)
        {
            stringEndpoints.add(ep.getHostAddress());
        }
        return stringEndpoints;
    }

    public int getCurrentGenerationNumber()
    {
        return Gossiper.instance.getCurrentGenerationNumber(FBUtilities.getBroadcastAddress());
    }

    public int forceKeyspaceCleanup(String keyspaceName, String... tables) throws IOException, ExecutionException, InterruptedException
    {
        if (Schema.isSystemKeyspace(keyspaceName))
            throw new RuntimeException("Cleanup of the system keyspace is neither necessary nor wise");

        CompactionManager.AllSSTableOpStatus status = CompactionManager.AllSSTableOpStatus.SUCCESSFUL;
        for (ColumnFamilyStore cfStore : getValidColumnFamilies(false, false, keyspaceName, tables))
        {
            CompactionManager.AllSSTableOpStatus oneStatus = cfStore.forceCleanup();
            if (oneStatus != CompactionManager.AllSSTableOpStatus.SUCCESSFUL)
                status = oneStatus;
        }
        return status.statusCode;
    }

    public int scrub(boolean disableSnapshot, boolean skipCorrupted, String keyspaceName, String... tables) throws IOException, ExecutionException, InterruptedException
    {
        return scrub(disableSnapshot, skipCorrupted, true, keyspaceName, tables);
    }

    public int scrub(boolean disableSnapshot, boolean skipCorrupted, boolean checkData, String keyspaceName, String... tables) throws IOException, ExecutionException, InterruptedException
    {
        CompactionManager.AllSSTableOpStatus status = CompactionManager.AllSSTableOpStatus.SUCCESSFUL;
        for (ColumnFamilyStore cfStore : getValidColumnFamilies(true, false, keyspaceName, tables))
        {
            CompactionManager.AllSSTableOpStatus oneStatus = cfStore.scrub(disableSnapshot, skipCorrupted, checkData);
            if (oneStatus != CompactionManager.AllSSTableOpStatus.SUCCESSFUL)
                status = oneStatus;
        }
        return status.statusCode;
    }

    public int verify(boolean extendedVerify, String keyspaceName, String... tableNames) throws IOException, ExecutionException, InterruptedException
    {
        CompactionManager.AllSSTableOpStatus status = CompactionManager.AllSSTableOpStatus.SUCCESSFUL;
        for (ColumnFamilyStore cfStore : getValidColumnFamilies(false, false, keyspaceName, tableNames))
        {
            CompactionManager.AllSSTableOpStatus oneStatus = cfStore.verify(extendedVerify);
            if (oneStatus != CompactionManager.AllSSTableOpStatus.SUCCESSFUL)
                status = oneStatus;
        }
        return status.statusCode;
    }

    public int upgradeSSTables(String keyspaceName, boolean excludeCurrentVersion, String... tableNames) throws IOException, ExecutionException, InterruptedException
    {
        CompactionManager.AllSSTableOpStatus status = CompactionManager.AllSSTableOpStatus.SUCCESSFUL;
        for (ColumnFamilyStore cfStore : getValidColumnFamilies(true, true, keyspaceName, tableNames))
        {
            CompactionManager.AllSSTableOpStatus oneStatus = cfStore.sstablesRewrite(excludeCurrentVersion);
            if (oneStatus != CompactionManager.AllSSTableOpStatus.SUCCESSFUL)
                status = oneStatus;
        }
        return status.statusCode;
    }

    public void forceKeyspaceCompaction(boolean splitOutput, String keyspaceName, String... tableNames) throws IOException, ExecutionException, InterruptedException
    {
        for (ColumnFamilyStore cfStore : getValidColumnFamilies(true, false, keyspaceName, tableNames))
        {
            cfStore.forceMajorCompaction(splitOutput);
        }
    }

    /**
     * Takes the snapshot for the given keyspaces. A snapshot name must be specified.
     *
     * @param tag the tag given to the snapshot; may not be null or empty
     * @param keyspaceNames the names of the keyspaces to snapshot; empty means "all."
     */
    public void takeSnapshot(String tag, String... keyspaceNames) throws IOException
    {
        if (operationMode == Mode.JOINING)
            throw new IOException("Cannot snapshot until bootstrap completes");
        if (tag == null || tag.equals(""))
            throw new IOException("You must supply a snapshot name.");

        Iterable<Keyspace> keyspaces;
        if (keyspaceNames.length == 0)
        {
            keyspaces = Keyspace.all();
        }
        else
        {
            ArrayList<Keyspace> t = new ArrayList<>(keyspaceNames.length);
            for (String keyspaceName : keyspaceNames)
                t.add(getValidKeyspace(keyspaceName));
            keyspaces = t;
        }

        // Do a check to see if this snapshot exists before we actually snapshot
        for (Keyspace keyspace : keyspaces)
            if (keyspace.snapshotExists(tag))
                throw new IOException("Snapshot " + tag + " already exists.");


        for (Keyspace keyspace : keyspaces)
            keyspace.snapshot(tag, null);
    }

    /**
     * Takes the snapshot of a specific table. A snapshot name must be specified.
     *
     * @param keyspaceName the keyspace which holds the specified table
     * @param tableName the table to snapshot
     * @param tag the tag given to the snapshot; may not be null or empty
     */
    public void takeTableSnapshot(String keyspaceName, String tableName, String tag) throws IOException
    {
        if (keyspaceName == null)
            throw new IOException("You must supply a keyspace name");
        if (operationMode == Mode.JOINING)
            throw new IOException("Cannot snapshot until bootstrap completes");

        if (tableName == null)
            throw new IOException("You must supply a table name");
        if (tableName.contains("."))
            throw new IllegalArgumentException("Cannot take a snapshot of a secondary index by itself. Run snapshot on the table that owns the index.");

        if (tag == null || tag.equals(""))
            throw new IOException("You must supply a snapshot name.");

        Keyspace keyspace = getValidKeyspace(keyspaceName);
        ColumnFamilyStore columnFamilyStore = keyspace.getColumnFamilyStore(tableName);
        if (columnFamilyStore.snapshotExists(tag))
            throw new IOException("Snapshot " + tag + " already exists.");

        columnFamilyStore.snapshot(tag);
    }

    /**
     * Takes the snapshot of a multiple column family from different keyspaces. A snapshot name must be specified.
     *
     *
     * @param tag
     *            the tag given to the snapshot; may not be null or empty
     * @param tableList
     *            list of tables from different keyspace in the form of ks1.cf1 ks2.cf2
     */
    @Override
    public void takeMultipleTableSnapshot(String tag, String... tableList)
            throws IOException
    {
        Map<Keyspace, List<String>> keyspaceColumnfamily = new HashMap<Keyspace, List<String>>();
        for (String table : tableList)
        {
            String splittedString[] = table.split("\\.");
            if (splittedString.length == 2)
            {
                String keyspaceName = splittedString[0];
                String tableName = splittedString[1];

                if (keyspaceName == null)
                    throw new IOException("You must supply a keyspace name");
                if (operationMode.equals(Mode.JOINING))
                    throw new IOException("Cannot snapshot until bootstrap completes");

                if (tableName == null)
                    throw new IOException("You must supply a table name");
                if (tag == null || tag.equals(""))
                    throw new IOException("You must supply a snapshot name.");

                Keyspace keyspace = getValidKeyspace(keyspaceName);
                ColumnFamilyStore columnFamilyStore = keyspace.getColumnFamilyStore(tableName);
                // As there can be multiple column family from same keyspace check if snapshot exist for that specific
                // columnfamily and not for whole keyspace

                if (columnFamilyStore.snapshotExists(tag))
                    throw new IOException("Snapshot " + tag + " already exists.");
                if (!keyspaceColumnfamily.containsKey(keyspace))
                {
                    keyspaceColumnfamily.put(keyspace, new ArrayList<String>());
                }

                // Add Keyspace columnfamily to map in order to support atomicity for snapshot process.
                // So no snapshot should happen if any one of the above conditions fail for any keyspace or columnfamily
                keyspaceColumnfamily.get(keyspace).add(tableName);

            }
            else
            {
                throw new IllegalArgumentException(
                        "Cannot take a snapshot on secondary index or invalid column family name. You must supply a column family name in the form of keyspace.columnfamily");
            }
        }

        for (Entry<Keyspace, List<String>> entry : keyspaceColumnfamily.entrySet())
        {
            for (String table : entry.getValue())
                entry.getKey().snapshot(tag, table);
        }

    }

    private Keyspace getValidKeyspace(String keyspaceName) throws IOException
    {
        if (!Schema.instance.getKeyspaces().contains(keyspaceName))
        {
            throw new IOException("Keyspace " + keyspaceName + " does not exist");
        }
        return Keyspace.open(keyspaceName);
    }

    /**
     * Remove the snapshot with the given name from the given keyspaces.
     * If no tag is specified we will remove all snapshots.
     */
    public void clearSnapshot(String tag, String... keyspaceNames) throws IOException
    {
        if(tag == null)
            tag = "";

        Set<String> keyspaces = new HashSet<>();
        for (String dataDir : DatabaseDescriptor.getAllDataFileLocations())
        {
            for(String keyspaceDir : new File(dataDir).list())
            {
                // Only add a ks if it has been specified as a param, assuming params were actually provided.
                if (keyspaceNames.length > 0 && !Arrays.asList(keyspaceNames).contains(keyspaceDir))
                    continue;
                keyspaces.add(keyspaceDir);
            }
        }

        for (String keyspace : keyspaces)
            Keyspace.clearSnapshot(tag, keyspace);

        if (logger.isDebugEnabled())
            logger.debug("Cleared out snapshot directories");
    }

    public Map<String, TabularData> getSnapshotDetails()
    {
        Map<String, TabularData> snapshotMap = new HashMap<>();
        for (Keyspace keyspace : Keyspace.all())
        {
            if (Schema.isSystemKeyspace(keyspace.getName()))
                continue;

            for (ColumnFamilyStore cfStore : keyspace.getColumnFamilyStores())
            {
                for (Map.Entry<String, Pair<Long,Long>> snapshotDetail : cfStore.getSnapshotDetails().entrySet())
                {
                    TabularDataSupport data = (TabularDataSupport)snapshotMap.get(snapshotDetail.getKey());
                    if (data == null)
                    {
                        data = new TabularDataSupport(SnapshotDetailsTabularData.TABULAR_TYPE);
                        snapshotMap.put(snapshotDetail.getKey(), data);
                    }

                    SnapshotDetailsTabularData.from(snapshotDetail.getKey(), keyspace.getName(), cfStore.getColumnFamilyName(), snapshotDetail, data);
                }
            }
        }
        return snapshotMap;
    }

    public long trueSnapshotsSize()
    {
        long total = 0;
        for (Keyspace keyspace : Keyspace.all())
        {
            if (Schema.isSystemKeyspace(keyspace.getName()))
                continue;

            for (ColumnFamilyStore cfStore : keyspace.getColumnFamilyStores())
            {
                total += cfStore.trueSnapshotsSize();
            }
        }

        return total;
    }

    /**
     * @param allowIndexes Allow index CF names to be passed in
     * @param autoAddIndexes Automatically add secondary indexes if a CF has them
     * @param keyspaceName keyspace
     * @param cfNames CFs
     * @throws java.lang.IllegalArgumentException when given CF name does not exist
     */
    public Iterable<ColumnFamilyStore> getValidColumnFamilies(boolean allowIndexes, boolean autoAddIndexes, String keyspaceName, String... cfNames) throws IOException
    {
        Keyspace keyspace = getValidKeyspace(keyspaceName);
        return keyspace.getValidColumnFamilies(allowIndexes, autoAddIndexes, cfNames);
    }

    /**
     * Flush all memtables for a keyspace and column families.
     * @param keyspaceName
     * @param tableNames
     * @throws IOException
     */
    public void forceKeyspaceFlush(String keyspaceName, String... tableNames) throws IOException
    {
        for (ColumnFamilyStore cfStore : getValidColumnFamilies(true, false, keyspaceName, tableNames))
        {
            logger.debug("Forcing flush on keyspace {}, CF {}", keyspaceName, cfStore.name);
            cfStore.forceBlockingFlush();
        }
    }

    public int repairAsync(String keyspace, Map<String, String> repairSpec)
    {
        RepairOption option = RepairOption.parse(repairSpec, tokenMetadata.partitioner);
        // if ranges are not specified
        if (option.getRanges().isEmpty())
        {
            if (option.isPrimaryRange())
            {
                // when repairing only primary range, neither dataCenters nor hosts can be set
                if (option.getDataCenters().isEmpty() && option.getHosts().isEmpty())
                    option.getRanges().addAll(getPrimaryRanges(keyspace));
                    // except dataCenters only contain local DC (i.e. -local)
                else if (option.getDataCenters().size() == 1 && option.getDataCenters().contains(DatabaseDescriptor.getLocalDataCenter()))
                    option.getRanges().addAll(getPrimaryRangesWithinDC(keyspace));
                else
                    throw new IllegalArgumentException("You need to run primary range repair on all nodes in the cluster.");
            }
            else
            {
                option.getRanges().addAll(getLocalRanges(keyspace));
            }
        }
        return forceRepairAsync(keyspace, option);
    }

    @Deprecated
    public int forceRepairAsync(String keyspace,
                                boolean isSequential,
                                Collection<String> dataCenters,
                                Collection<String> hosts,
                                boolean primaryRange,
                                boolean fullRepair,
                                String... tableNames)
    {
        return forceRepairAsync(keyspace, isSequential ? RepairParallelism.SEQUENTIAL.ordinal() : RepairParallelism.PARALLEL.ordinal(), dataCenters, hosts, primaryRange, fullRepair, tableNames);
    }

    @Deprecated
    public int forceRepairAsync(String keyspace,
                                int parallelismDegree,
                                Collection<String> dataCenters,
                                Collection<String> hosts,
                                boolean primaryRange,
                                boolean fullRepair,
                                String... tableNames)
    {
        if (parallelismDegree < 0 || parallelismDegree > RepairParallelism.values().length - 1)
        {
            throw new IllegalArgumentException("Invalid parallelism degree specified: " + parallelismDegree);
        }
        RepairParallelism parallelism = RepairParallelism.values()[parallelismDegree];
        if (FBUtilities.isWindows() && parallelism != RepairParallelism.PARALLEL)
        {
            logger.warn("Snapshot-based repair is not yet supported on Windows.  Reverting to parallel repair.");
            parallelism = RepairParallelism.PARALLEL;
        }

        RepairOption options = new RepairOption(parallelism, primaryRange, !fullRepair, false, 1, Collections.<Range<Token>>emptyList());
        if (dataCenters != null)
        {
            options.getDataCenters().addAll(dataCenters);
        }
        if (hosts != null)
        {
            options.getHosts().addAll(hosts);
        }
        if (primaryRange)
        {
            // when repairing only primary range, neither dataCenters nor hosts can be set
            if (options.getDataCenters().isEmpty() && options.getHosts().isEmpty())
                options.getRanges().addAll(getPrimaryRanges(keyspace));
                // except dataCenters only contain local DC (i.e. -local)
            else if (options.getDataCenters().size() == 1 && options.getDataCenters().contains(DatabaseDescriptor.getLocalDataCenter()))
                options.getRanges().addAll(getPrimaryRangesWithinDC(keyspace));
            else
                throw new IllegalArgumentException("You need to run primary range repair on all nodes in the cluster.");
        }
        else
        {
            options.getRanges().addAll(getLocalRanges(keyspace));
        }
        if (tableNames != null)
        {
            for (String table : tableNames)
            {
                options.getColumnFamilies().add(table);
            }
        }
        return forceRepairAsync(keyspace, options);
    }

    public int forceRepairAsync(String keyspace,
                                boolean isSequential,
                                boolean isLocal,
                                boolean primaryRange,
                                boolean fullRepair,
                                String... tableNames)
    {
        Set<String> dataCenters = null;
        if (isLocal)
        {
            dataCenters = Sets.newHashSet(DatabaseDescriptor.getLocalDataCenter());
        }
        return forceRepairAsync(keyspace, isSequential, dataCenters, null, primaryRange, fullRepair, tableNames);
    }

    public int forceRepairRangeAsync(String beginToken,
                                     String endToken,
                                     String keyspaceName,
                                     boolean isSequential,
                                     Collection<String> dataCenters,
                                     Collection<String> hosts,
                                     boolean fullRepair,
                                     String... tableNames)
    {
        return forceRepairRangeAsync(beginToken, endToken, keyspaceName,
                                     isSequential ? RepairParallelism.SEQUENTIAL.ordinal() : RepairParallelism.PARALLEL.ordinal(),
                                     dataCenters, hosts, fullRepair, tableNames);
    }

    public int forceRepairRangeAsync(String beginToken,
                                     String endToken,
                                     String keyspaceName,
                                     int parallelismDegree,
                                     Collection<String> dataCenters,
                                     Collection<String> hosts,
                                     boolean fullRepair,
                                     String... tableNames)
    {
        if (parallelismDegree < 0 || parallelismDegree > RepairParallelism.values().length - 1)
        {
            throw new IllegalArgumentException("Invalid parallelism degree specified: " + parallelismDegree);
        }
        RepairParallelism parallelism = RepairParallelism.values()[parallelismDegree];
        if (FBUtilities.isWindows() && parallelism != RepairParallelism.PARALLEL)
        {
            logger.warn("Snapshot-based repair is not yet supported on Windows.  Reverting to parallel repair.");
            parallelism = RepairParallelism.PARALLEL;
        }
        Collection<Range<Token>> repairingRange = createRepairRangeFrom(beginToken, endToken);

        RepairOption options = new RepairOption(parallelism, false, !fullRepair, false, 1, repairingRange);
        options.getDataCenters().addAll(dataCenters);
        if (hosts != null)
        {
            options.getHosts().addAll(hosts);
        }
        if (tableNames != null)
        {
            for (String table : tableNames)
            {
                options.getColumnFamilies().add(table);
            }
        }

        logger.info("starting user-requested repair of range {} for keyspace {} and column families {}",
                    repairingRange, keyspaceName, tableNames);
        return forceRepairAsync(keyspaceName, options);
    }

    public int forceRepairRangeAsync(String beginToken,
                                     String endToken,
                                     String keyspaceName,
                                     boolean isSequential,
                                     boolean isLocal,
                                     boolean fullRepair,
                                     String... tableNames)
    {
        Set<String> dataCenters = null;
        if (isLocal)
        {
            dataCenters = Sets.newHashSet(DatabaseDescriptor.getLocalDataCenter());
        }
        return forceRepairRangeAsync(beginToken, endToken, keyspaceName, isSequential, dataCenters, null, fullRepair, tableNames);
    }

    /**
     * Create collection of ranges that match ring layout from given tokens.
     *
     * @param beginToken beginning token of the range
     * @param endToken end token of the range
     * @return collection of ranges that match ring layout in TokenMetadata
     */
    @VisibleForTesting
    Collection<Range<Token>> createRepairRangeFrom(String beginToken, String endToken)
    {
        Token parsedBeginToken = getTokenFactory().fromString(beginToken);
        Token parsedEndToken = getTokenFactory().fromString(endToken);

        // Break up given range to match ring layout in TokenMetadata
        ArrayList<Range<Token>> repairingRange = new ArrayList<>();

        ArrayList<Token> tokens = new ArrayList<>(tokenMetadata.sortedTokens());
        if (!tokens.contains(parsedBeginToken))
        {
            tokens.add(parsedBeginToken);
        }
        if (!tokens.contains(parsedEndToken))
        {
            tokens.add(parsedEndToken);
        }
        // tokens now contain all tokens including our endpoints
        Collections.sort(tokens);

        int start = tokens.indexOf(parsedBeginToken), end = tokens.indexOf(parsedEndToken);
        for (int i = start; i != end; i = (i+1) % tokens.size())
        {
            Range<Token> range = new Range<>(tokens.get(i), tokens.get((i+1) % tokens.size()));
            repairingRange.add(range);
        }

        return repairingRange;
    }

    public TokenFactory getTokenFactory()
    {
        return tokenMetadata.partitioner.getTokenFactory();
    }

    public int forceRepairAsync(String keyspace, RepairOption options)
    {
        if (options.getRanges().isEmpty() || Keyspace.open(keyspace).getReplicationStrategy().getReplicationFactor() < 2)
            return 0;

        int cmd = nextRepairCommand.incrementAndGet();
        new Thread(createRepairTask(cmd, keyspace, options)).start();
        return cmd;
    }

    private FutureTask<Object> createRepairTask(final int cmd, final String keyspace, final RepairOption options)
    {
        if (!options.getDataCenters().isEmpty() && !options.getDataCenters().contains(DatabaseDescriptor.getLocalDataCenter()))
        {
            throw new IllegalArgumentException("the local data center must be part of the repair");
        }

        RepairRunnable task = new RepairRunnable(this, cmd, options, keyspace);
        task.addProgressListener(progressSupport);
        return new FutureTask<>(task, null);
    }

    public void forceTerminateAllRepairSessions() {
        ActiveRepairService.instance.terminateSessions();
    }

    /* End of MBean interface methods */

    /**
     * Get the "primary ranges" for the specified keyspace and endpoint.
     * "Primary ranges" are the ranges that the node is responsible for storing replica primarily.
     * The node that stores replica primarily is defined as the first node returned
     * by {@link AbstractReplicationStrategy#calculateNaturalEndpoints}.
     *
     * @param keyspace Keyspace name to check primary ranges
     * @param ep endpoint we are interested in.
     * @return primary ranges for the specified endpoint.
     */
    public Collection<Range<Token>> getPrimaryRangesForEndpoint(String keyspace, InetAddress ep)
    {
        AbstractReplicationStrategy strategy = Keyspace.open(keyspace).getReplicationStrategy();
        Collection<Range<Token>> primaryRanges = new HashSet<>();
        TokenMetadata metadata = tokenMetadata.cloneOnlyTokenMap();
        for (Token token : metadata.sortedTokens())
        {
            List<InetAddress> endpoints = strategy.calculateNaturalEndpoints(token, metadata);
            if (endpoints.size() > 0 && endpoints.get(0).equals(ep))
                primaryRanges.add(new Range<>(metadata.getPredecessor(token), token));
        }
        return primaryRanges;
    }

    /**
     * Get the "primary ranges" within local DC for the specified keyspace and endpoint.
     *
     * @see #getPrimaryRangesForEndpoint(String, java.net.InetAddress)
     * @param keyspace Keyspace name to check primary ranges
     * @param referenceEndpoint endpoint we are interested in.
     * @return primary ranges within local DC for the specified endpoint.
     */
    public Collection<Range<Token>> getPrimaryRangeForEndpointWithinDC(String keyspace, InetAddress referenceEndpoint)
    {
        TokenMetadata metadata = tokenMetadata.cloneOnlyTokenMap();
        String localDC = DatabaseDescriptor.getEndpointSnitch().getDatacenter(referenceEndpoint);
        Collection<InetAddress> localDcNodes = metadata.getTopology().getDatacenterEndpoints().get(localDC);
        AbstractReplicationStrategy strategy = Keyspace.open(keyspace).getReplicationStrategy();

        Collection<Range<Token>> localDCPrimaryRanges = new HashSet<>();
        for (Token token : metadata.sortedTokens())
        {
            List<InetAddress> endpoints = strategy.calculateNaturalEndpoints(token, metadata);
            for (InetAddress endpoint : endpoints)
            {
                if (localDcNodes.contains(endpoint))
                {
                    if (endpoint.equals(referenceEndpoint))
                    {
                        localDCPrimaryRanges.add(new Range<>(metadata.getPredecessor(token), token));
                    }
                    break;
                }
            }
        }

        return localDCPrimaryRanges;
    }

    /**
     * Get all ranges an endpoint is responsible for (by keyspace)
     * @param ep endpoint we are interested in.
     * @return ranges for the specified endpoint.
     */
    Collection<Range<Token>> getRangesForEndpoint(String keyspaceName, InetAddress ep)
    {
        return Keyspace.open(keyspaceName).getReplicationStrategy().getAddressRanges().get(ep);
    }

    /**
     * Get all ranges that span the ring given a set
     * of tokens. All ranges are in sorted order of
     * ranges.
     * @return ranges in sorted order
    */
    public List<Range<Token>> getAllRanges(List<Token> sortedTokens)
    {
        if (logger.isDebugEnabled())
            logger.debug("computing ranges for {}", StringUtils.join(sortedTokens, ", "));

        if (sortedTokens.isEmpty())
            return Collections.emptyList();
        int size = sortedTokens.size();
        List<Range<Token>> ranges = new ArrayList<>(size + 1);
        for (int i = 1; i < size; ++i)
        {
            Range<Token> range = new Range<>(sortedTokens.get(i - 1), sortedTokens.get(i));
            ranges.add(range);
        }
        Range<Token> range = new Range<>(sortedTokens.get(size - 1), sortedTokens.get(0));
        ranges.add(range);

        return ranges;
    }

    /**
     * This method returns the N endpoints that are responsible for storing the
     * specified key i.e for replication.
     *
     * @param keyspaceName keyspace name also known as keyspace
     * @param cf Column family name
     * @param key key for which we need to find the endpoint
     * @return the endpoint responsible for this key
     */
    public List<InetAddress> getNaturalEndpoints(String keyspaceName, String cf, String key)
    {
        KeyspaceMetadata ksMetaData = Schema.instance.getKSMetaData(keyspaceName);
        if (ksMetaData == null)
            throw new IllegalArgumentException("Unknown keyspace '" + keyspaceName + "'");

        CFMetaData cfMetaData = ksMetaData.getTableOrViewNullable(cf);
        if (cfMetaData == null)
            throw new IllegalArgumentException("Unknown table '" + cf + "' in keyspace '" + keyspaceName + "'");

        return getNaturalEndpoints(keyspaceName, tokenMetadata.partitioner.getToken(cfMetaData.getKeyValidator().fromString(key)));
    }

    public List<InetAddress> getNaturalEndpoints(String keyspaceName, ByteBuffer key)
    {
        return getNaturalEndpoints(keyspaceName, tokenMetadata.partitioner.getToken(key));
    }

    /**
     * This method returns the N endpoints that are responsible for storing the
     * specified key i.e for replication.
     *
     * @param keyspaceName keyspace name also known as keyspace
     * @param pos position for which we need to find the endpoint
     * @return the endpoint responsible for this token
     */
    public List<InetAddress> getNaturalEndpoints(String keyspaceName, RingPosition pos)
    {
        return Keyspace.open(keyspaceName).getReplicationStrategy().getNaturalEndpoints(pos);
    }

    /**
     * This method attempts to return N endpoints that are responsible for storing the
     * specified key i.e for replication.
     *
     * @param keyspace keyspace name also known as keyspace
     * @param key key for which we need to find the endpoint
     * @return the endpoint responsible for this key
     */
    public List<InetAddress> getLiveNaturalEndpoints(Keyspace keyspace, ByteBuffer key)
    {
        return getLiveNaturalEndpoints(keyspace, tokenMetadata.decorateKey(key));
    }

    public List<InetAddress> getLiveNaturalEndpoints(Keyspace keyspace, RingPosition pos)
    {
        List<InetAddress> endpoints = keyspace.getReplicationStrategy().getNaturalEndpoints(pos);
        List<InetAddress> liveEps = new ArrayList<>(endpoints.size());

        for (InetAddress endpoint : endpoints)
        {
            if (FailureDetector.instance.isAlive(endpoint))
                liveEps.add(endpoint);
        }

        return liveEps;
    }

    public void setLoggingLevel(String classQualifier, String rawLevel) throws Exception
    {
        ch.qos.logback.classic.Logger logBackLogger = (ch.qos.logback.classic.Logger) LoggerFactory.getLogger(classQualifier);

        // if both classQualifer and rawLevel are empty, reload from configuration
        if (StringUtils.isBlank(classQualifier) && StringUtils.isBlank(rawLevel) )
        {
            JMXConfiguratorMBean jmxConfiguratorMBean = JMX.newMBeanProxy(ManagementFactory.getPlatformMBeanServer(),
                    new ObjectName("ch.qos.logback.classic:Name=default,Type=ch.qos.logback.classic.jmx.JMXConfigurator"),
                    JMXConfiguratorMBean.class);
            jmxConfiguratorMBean.reloadDefaultConfiguration();
            return;
        }
        // classQualifer is set, but blank level given
        else if (StringUtils.isNotBlank(classQualifier) && StringUtils.isBlank(rawLevel) )
        {
            if (logBackLogger.getLevel() != null || hasAppenders(logBackLogger))
                logBackLogger.setLevel(null);
            return;
        }

        ch.qos.logback.classic.Level level = ch.qos.logback.classic.Level.toLevel(rawLevel);
        logBackLogger.setLevel(level);
        logger.info("set log level to {} for classes under '{}' (if the level doesn't look like '{}' then the logger couldn't parse '{}')", level, classQualifier, rawLevel, rawLevel);
    }

    /**
     * @return the runtime logging levels for all the configured loggers
     */
    @Override
    public Map<String,String>getLoggingLevels() {
        Map<String, String> logLevelMaps = Maps.newLinkedHashMap();
        LoggerContext lc = (LoggerContext) LoggerFactory.getILoggerFactory();
        for (ch.qos.logback.classic.Logger logger : lc.getLoggerList())
        {
            if(logger.getLevel() != null || hasAppenders(logger))
                logLevelMaps.put(logger.getName(), logger.getLevel().toString());
        }
        return logLevelMaps;
    }

    private boolean hasAppenders(ch.qos.logback.classic.Logger logger) {
        Iterator<Appender<ILoggingEvent>> it = logger.iteratorForAppenders();
        return it.hasNext();
    }

    /**
     * @return list of Token ranges (_not_ keys!) together with estimated key count,
     *      breaking up the data this node is responsible for into pieces of roughly keysPerSplit
     */
    public List<Pair<Range<Token>, Long>> getSplits(String keyspaceName, String cfName, Range<Token> range, int keysPerSplit)
    {
        Keyspace t = Keyspace.open(keyspaceName);
        ColumnFamilyStore cfs = t.getColumnFamilyStore(cfName);
        List<DecoratedKey> keys = keySamples(Collections.singleton(cfs), range);

        long totalRowCountEstimate = cfs.estimatedKeysForRange(range);

        // splitCount should be much smaller than number of key samples, to avoid huge sampling error
        int minSamplesPerSplit = 4;
        int maxSplitCount = keys.size() / minSamplesPerSplit + 1;
        int splitCount = Math.max(1, Math.min(maxSplitCount, (int)(totalRowCountEstimate / keysPerSplit)));

        List<Token> tokens = keysToTokens(range, keys);
        return getSplits(tokens, splitCount, cfs);
    }

    private List<Pair<Range<Token>, Long>> getSplits(List<Token> tokens, int splitCount, ColumnFamilyStore cfs)
    {
        double step = (double) (tokens.size() - 1) / splitCount;
        Token prevToken = tokens.get(0);
        List<Pair<Range<Token>, Long>> splits = Lists.newArrayListWithExpectedSize(splitCount);
        for (int i = 1; i <= splitCount; i++)
        {
            int index = (int) Math.round(i * step);
            Token token = tokens.get(index);
            Range<Token> range = new Range<>(prevToken, token);
            // always return an estimate > 0 (see CASSANDRA-7322)
            splits.add(Pair.create(range, Math.max(cfs.metadata.params.minIndexInterval, cfs.estimatedKeysForRange(range))));
            prevToken = token;
        }
        return splits;
    }

    private List<Token> keysToTokens(Range<Token> range, List<DecoratedKey> keys)
    {
        List<Token> tokens = Lists.newArrayListWithExpectedSize(keys.size() + 2);
        tokens.add(range.left);
        for (DecoratedKey key : keys)
            tokens.add(key.getToken());
        tokens.add(range.right);
        return tokens;
    }

    private List<DecoratedKey> keySamples(Iterable<ColumnFamilyStore> cfses, Range<Token> range)
    {
        List<DecoratedKey> keys = new ArrayList<>();
        for (ColumnFamilyStore cfs : cfses)
            Iterables.addAll(keys, cfs.keySamples(range));
        FBUtilities.sortSampledKeys(keys, range);
        return keys;
    }

    /**
     * Broadcast leaving status and update local tokenMetadata accordingly
     */
    private void startLeaving()
    {
        Gossiper.instance.addLocalApplicationState(ApplicationState.STATUS, valueFactory.leaving(getLocalTokens()));
        tokenMetadata.addLeavingEndpoint(FBUtilities.getBroadcastAddress());
        PendingRangeCalculatorService.instance.update();
    }

    public void decommission() throws InterruptedException
    {
        if (!tokenMetadata.isMember(FBUtilities.getBroadcastAddress()))
            throw new UnsupportedOperationException("local node is not a member of the token ring yet");
        if (tokenMetadata.cloneAfterAllLeft().sortedTokens().size() < 2)
            throw new UnsupportedOperationException("no other normal nodes in the ring; decommission would be pointless");
        if (operationMode != Mode.NORMAL)
            throw new UnsupportedOperationException("Node in " + operationMode + " state; wait for status to become normal or restart");

        PendingRangeCalculatorService.instance.blockUntilFinished();
        for (String keyspaceName : Schema.instance.getNonSystemKeyspaces())
        {
            if (tokenMetadata.getPendingRanges(keyspaceName, FBUtilities.getBroadcastAddress()).size() > 0)
                throw new UnsupportedOperationException("data is currently moving to this node; unable to leave the ring");
        }

        if (logger.isDebugEnabled())
            logger.debug("DECOMMISSIONING");
        startLeaving();
        long timeout = Math.max(RING_DELAY, BatchlogManager.instance.getBatchlogTimeout());
        setMode(Mode.LEAVING, "sleeping " + timeout + " ms for batch processing and pending range setup", true);
        Thread.sleep(timeout);

        Runnable finishLeaving = new Runnable()
        {
            public void run()
            {
                shutdownClientServers();
                Gossiper.instance.stop();
                try {
                    MessagingService.instance().shutdown();
                } catch (IOError ioe) {
                    logger.info("failed to shutdown message service: {}", ioe);
                }
                StageManager.shutdownNow();
                SystemKeyspace.setBootstrapState(SystemKeyspace.BootstrapState.DECOMMISSIONED);
                setMode(Mode.DECOMMISSIONED, true);
                // let op be responsible for killing the process
            }
        };
        unbootstrap(finishLeaving);
    }

    private void leaveRing()
    {
        SystemKeyspace.setBootstrapState(SystemKeyspace.BootstrapState.NEEDS_BOOTSTRAP);
        tokenMetadata.removeEndpoint(FBUtilities.getBroadcastAddress());
        PendingRangeCalculatorService.instance.update();

        Gossiper.instance.addLocalApplicationState(ApplicationState.STATUS, valueFactory.left(getLocalTokens(),Gossiper.computeExpireTime()));
        int delay = Math.max(RING_DELAY, Gossiper.intervalInMillis * 2);
        logger.info("Announcing that I have left the ring for {}ms", delay);
        Uninterruptibles.sleepUninterruptibly(delay, TimeUnit.MILLISECONDS);
    }

    private void unbootstrap(Runnable onFinish)
    {
        Map<String, Multimap<Range<Token>, InetAddress>> rangesToStream = new HashMap<>();

        for (String keyspaceName : Schema.instance.getNonSystemKeyspaces())
        {
            Multimap<Range<Token>, InetAddress> rangesMM = getChangedRangesForLeaving(keyspaceName, FBUtilities.getBroadcastAddress());

            if (logger.isDebugEnabled())
                logger.debug("Ranges needing transfer are [{}]", StringUtils.join(rangesMM.keySet(), ","));

            rangesToStream.put(keyspaceName, rangesMM);
        }

        setMode(Mode.LEAVING, "replaying batch log and streaming data to other nodes", true);

        // Start with BatchLog replay, which may create hints but no writes since this is no longer a valid endpoint.
        Future<?> batchlogReplay = BatchlogManager.instance.startBatchlogReplay();
        Future<StreamState> streamSuccess = streamRanges(rangesToStream);

        // Wait for batch log to complete before streaming hints.
        logger.debug("waiting for batch log processing.");
        try
        {
            batchlogReplay.get();
        }
        catch (ExecutionException | InterruptedException e)
        {
            throw new RuntimeException(e);
        }

        setMode(Mode.LEAVING, "streaming hints to other nodes", true);

        Future hintsSuccess = streamHints();

        // wait for the transfer runnables to signal the latch.
        logger.debug("waiting for stream acks.");
        try
        {
            streamSuccess.get();
            hintsSuccess.get();
        }
        catch (ExecutionException | InterruptedException e)
        {
            throw new RuntimeException(e);
        }
        logger.debug("stream acks all received.");
        leaveRing();
        onFinish.run();
    }

    private Future streamHints()
    {
        return HintsService.instance.transferHints(this::getPreferredHintsStreamTarget);
    }

    /**
     * Find the best target to stream hints to. Currently the closest peer according to the snitch
     */
    private UUID getPreferredHintsStreamTarget()
    {
        List<InetAddress> candidates = new ArrayList<>(StorageService.instance.getTokenMetadata().cloneAfterAllLeft().getAllEndpoints());
        candidates.remove(FBUtilities.getBroadcastAddress());
        for (Iterator<InetAddress> iter = candidates.iterator(); iter.hasNext(); )
        {
            InetAddress address = iter.next();
            if (!FailureDetector.instance.isAlive(address))
                iter.remove();
        }

        if (candidates.isEmpty())
        {
            logger.warn("Unable to stream hints since no live endpoints seen");
            throw new RuntimeException("Unable to stream hints since no live endpoints seen");
        }
        else
        {
            // stream to the closest peer as chosen by the snitch
            DatabaseDescriptor.getEndpointSnitch().sortByProximity(FBUtilities.getBroadcastAddress(), candidates);
            InetAddress hintsDestinationHost = candidates.get(0);
            InetAddress preferred = SystemKeyspace.getPreferredIP(hintsDestinationHost);
            return tokenMetadata.getHostId(preferred);
        }
    }

    public void move(String newToken) throws IOException
    {
        try
        {
            getTokenFactory().validate(newToken);
        }
        catch (ConfigurationException e)
        {
            throw new IOException(e.getMessage());
        }
        move(getTokenFactory().fromString(newToken));
    }

    /**
     * move the node to new token or find a new token to boot to according to load
     *
     * @param newToken new token to boot to, or if null, find balanced token to boot to
     *
     * @throws IOException on any I/O operation error
     */
    private void move(Token newToken) throws IOException
    {
        if (newToken == null)
            throw new IOException("Can't move to the undefined (null) token.");

        if (tokenMetadata.sortedTokens().contains(newToken))
            throw new IOException("target token " + newToken + " is already owned by another node.");

        // address of the current node
        InetAddress localAddress = FBUtilities.getBroadcastAddress();

        // This doesn't make any sense in a vnodes environment.
        if (getTokenMetadata().getTokens(localAddress).size() > 1)
        {
            logger.error("Invalid request to move(Token); This node has more than one token and cannot be moved thusly.");
            throw new UnsupportedOperationException("This node has more than one token and cannot be moved thusly.");
        }

        List<String> keyspacesToProcess = Schema.instance.getNonSystemKeyspaces();

        PendingRangeCalculatorService.instance.blockUntilFinished();
        // checking if data is moving to this node
        for (String keyspaceName : keyspacesToProcess)
        {
            if (tokenMetadata.getPendingRanges(keyspaceName, localAddress).size() > 0)
                throw new UnsupportedOperationException("data is currently moving to this node; unable to leave the ring");
        }

        Gossiper.instance.addLocalApplicationState(ApplicationState.STATUS, valueFactory.moving(newToken));
        setMode(Mode.MOVING, String.format("Moving %s from %s to %s.", localAddress, getLocalTokens().iterator().next(), newToken), true);

        setMode(Mode.MOVING, String.format("Sleeping %s ms before start streaming/fetching ranges", RING_DELAY), true);
        Uninterruptibles.sleepUninterruptibly(RING_DELAY, TimeUnit.MILLISECONDS);

        RangeRelocator relocator = new RangeRelocator(Collections.singleton(newToken), keyspacesToProcess);

        if (relocator.streamsNeeded())
        {
            setMode(Mode.MOVING, "fetching new ranges and streaming old ranges", true);
            try
            {
                relocator.stream().get();
            }
            catch (ExecutionException | InterruptedException e)
            {
                throw new RuntimeException("Interrupted while waiting for stream/fetch ranges to finish: " + e.getMessage());
            }
        }
        else
        {
            setMode(Mode.MOVING, "No ranges to fetch/stream", true);
        }

        setTokens(Collections.singleton(newToken)); // setting new token as we have everything settled

        if (logger.isDebugEnabled())
            logger.debug("Successfully moved to new token {}", getLocalTokens().iterator().next());
    }

    private class RangeRelocator
    {
        private final StreamPlan streamPlan = new StreamPlan("Relocation");

        private RangeRelocator(Collection<Token> tokens, List<String> keyspaceNames)
        {
            calculateToFromStreams(tokens, keyspaceNames);
        }

        private void calculateToFromStreams(Collection<Token> newTokens, List<String> keyspaceNames)
        {
            InetAddress localAddress = FBUtilities.getBroadcastAddress();
            IEndpointSnitch snitch = DatabaseDescriptor.getEndpointSnitch();
            TokenMetadata tokenMetaCloneAllSettled = tokenMetadata.cloneAfterAllSettled();
            // clone to avoid concurrent modification in calculateNaturalEndpoints
            TokenMetadata tokenMetaClone = tokenMetadata.cloneOnlyTokenMap();

            for (String keyspace : keyspaceNames)
            {
                logger.debug("Calculating ranges to stream and request for keyspace {}", keyspace);
                for (Token newToken : newTokens)
                {
                    // replication strategy of the current keyspace (aka table)
                    AbstractReplicationStrategy strategy = Keyspace.open(keyspace).getReplicationStrategy();

                    // getting collection of the currently used ranges by this keyspace
                    Collection<Range<Token>> currentRanges = getRangesForEndpoint(keyspace, localAddress);
                    // collection of ranges which this node will serve after move to the new token
                    Collection<Range<Token>> updatedRanges = strategy.getPendingAddressRanges(tokenMetaClone, newToken, localAddress);

                    // ring ranges and endpoints associated with them
                    // this used to determine what nodes should we ping about range data
                    Multimap<Range<Token>, InetAddress> rangeAddresses = strategy.getRangeAddresses(tokenMetaClone);

                    // calculated parts of the ranges to request/stream from/to nodes in the ring
                    Pair<Set<Range<Token>>, Set<Range<Token>>> rangesPerKeyspace = calculateStreamAndFetchRanges(currentRanges, updatedRanges);

                    /**
                     * In this loop we are going through all ranges "to fetch" and determining
                     * nodes in the ring responsible for data we are interested in
                     */
                    Multimap<Range<Token>, InetAddress> rangesToFetchWithPreferredEndpoints = ArrayListMultimap.create();
                    for (Range<Token> toFetch : rangesPerKeyspace.right)
                    {
                        for (Range<Token> range : rangeAddresses.keySet())
                        {
                            if (range.contains(toFetch))
                            {
                                List<InetAddress> endpoints = null;

                                if (useStrictConsistency)
                                {
                                    Set<InetAddress> oldEndpoints = Sets.newHashSet(rangeAddresses.get(range));
                                    Set<InetAddress> newEndpoints = Sets.newHashSet(strategy.calculateNaturalEndpoints(toFetch.right, tokenMetaCloneAllSettled));

                                    //Due to CASSANDRA-5953 we can have a higher RF then we have endpoints.
                                    //So we need to be careful to only be strict when endpoints == RF
                                    if (oldEndpoints.size() == strategy.getReplicationFactor())
                                    {
                                        oldEndpoints.removeAll(newEndpoints);

                                        //No relocation required
                                        if (oldEndpoints.isEmpty())
                                            continue;

                                        assert oldEndpoints.size() == 1 : "Expected 1 endpoint but found " + oldEndpoints.size();
                                    }

                                    endpoints = Lists.newArrayList(oldEndpoints.iterator().next());
                                }
                                else
                                {
                                    endpoints = snitch.getSortedListByProximity(localAddress, rangeAddresses.get(range));
                                }

                                // storing range and preferred endpoint set
                                rangesToFetchWithPreferredEndpoints.putAll(toFetch, endpoints);
                            }
                        }

                        Collection<InetAddress> addressList = rangesToFetchWithPreferredEndpoints.get(toFetch);
                        if (addressList == null || addressList.isEmpty())
                            continue;

                        if (useStrictConsistency)
                        {
                            if (addressList.size() > 1)
                                throw new IllegalStateException("Multiple strict sources found for " + toFetch);

                            InetAddress sourceIp = addressList.iterator().next();
                            if (Gossiper.instance.isEnabled() && !Gossiper.instance.getEndpointStateForEndpoint(sourceIp).isAlive())
                                throw new RuntimeException("A node required to move the data consistently is down ("+sourceIp+").  If you wish to move the data from a potentially inconsistent replica, restart the node with -Dcassandra.consistent.rangemovement=false");
                        }
                    }

                    // calculating endpoints to stream current ranges to if needed
                    // in some situations node will handle current ranges as part of the new ranges
                    Multimap<InetAddress, Range<Token>> endpointRanges = HashMultimap.create();
                    for (Range<Token> toStream : rangesPerKeyspace.left)
                    {
                        Set<InetAddress> currentEndpoints = ImmutableSet.copyOf(strategy.calculateNaturalEndpoints(toStream.right, tokenMetaClone));
                        Set<InetAddress> newEndpoints = ImmutableSet.copyOf(strategy.calculateNaturalEndpoints(toStream.right, tokenMetaCloneAllSettled));
                        logger.debug("Range: {} Current endpoints: {} New endpoints: {}", toStream, currentEndpoints, newEndpoints);
                        for (InetAddress address : Sets.difference(newEndpoints, currentEndpoints))
                        {
                            logger.debug("Range {} has new owner {}", toStream, address);
                            endpointRanges.put(address, toStream);
                        }
                    }

                    // stream ranges
                    for (InetAddress address : endpointRanges.keySet())
                    {
                        logger.debug("Will stream range {} of keyspace {} to endpoint {}", endpointRanges.get(address), keyspace, address);
                        InetAddress preferred = SystemKeyspace.getPreferredIP(address);
                        streamPlan.transferRanges(address, preferred, keyspace, endpointRanges.get(address));
                    }

                    // stream requests
                    Multimap<InetAddress, Range<Token>> workMap = RangeStreamer.getWorkMap(rangesToFetchWithPreferredEndpoints, keyspace, FailureDetector.instance);
                    for (InetAddress address : workMap.keySet())
                    {
                        logger.debug("Will request range {} of keyspace {} from endpoint {}", workMap.get(address), keyspace, address);
                        InetAddress preferred = SystemKeyspace.getPreferredIP(address);
                        streamPlan.requestRanges(address, preferred, keyspace, workMap.get(address));
                    }

                    logger.debug("Keyspace {}: work map {}.", keyspace, workMap);
                }
            }
        }

        public Future<StreamState> stream()
        {
            return streamPlan.execute();
        }

        public boolean streamsNeeded()
        {
            return !streamPlan.isEmpty();
        }
    }

    /**
     * Get the status of a token removal.
     */
    public String getRemovalStatus()
    {
        if (removingNode == null) {
            return "No token removals in process.";
        }
        return String.format("Removing token (%s). Waiting for replication confirmation from [%s].",
                             tokenMetadata.getToken(removingNode),
                             StringUtils.join(replicatingNodes, ","));
    }

    /**
     * Force a remove operation to complete. This may be necessary if a remove operation
     * blocks forever due to node/stream failure. removeToken() must be called
     * first, this is a last resort measure.  No further attempt will be made to restore replicas.
     */
    public void forceRemoveCompletion()
    {
        if (!replicatingNodes.isEmpty()  || !tokenMetadata.getLeavingEndpoints().isEmpty())
        {
            logger.warn("Removal not confirmed for for {}", StringUtils.join(this.replicatingNodes, ","));
            for (InetAddress endpoint : tokenMetadata.getLeavingEndpoints())
            {
                UUID hostId = tokenMetadata.getHostId(endpoint);
                Gossiper.instance.advertiseTokenRemoved(endpoint, hostId);
                excise(tokenMetadata.getTokens(endpoint), endpoint);
            }
            replicatingNodes.clear();
            removingNode = null;
        }
        else
        {
            logger.warn("No tokens to force removal on, call 'removenode' first");
        }
    }

    /**
     * Remove a node that has died, attempting to restore the replica count.
     * If the node is alive, decommission should be attempted.  If decommission
     * fails, then removeToken should be called.  If we fail while trying to
     * restore the replica count, finally forceRemoveCompleteion should be
     * called to forcibly remove the node without regard to replica count.
     *
     * @param hostIdString token for the node
     */
    public void removeNode(String hostIdString)
    {
        InetAddress myAddress = FBUtilities.getBroadcastAddress();
        UUID localHostId = tokenMetadata.getHostId(myAddress);
        UUID hostId = UUID.fromString(hostIdString);
        InetAddress endpoint = tokenMetadata.getEndpointForHostId(hostId);

        if (endpoint == null)
            throw new UnsupportedOperationException("Host ID not found.");

        Collection<Token> tokens = tokenMetadata.getTokens(endpoint);

        if (endpoint.equals(myAddress))
             throw new UnsupportedOperationException("Cannot remove self");

        if (Gossiper.instance.getLiveMembers().contains(endpoint))
            throw new UnsupportedOperationException("Node " + endpoint + " is alive and owns this ID. Use decommission command to remove it from the ring");

        // A leaving endpoint that is dead is already being removed.
        if (tokenMetadata.isLeaving(endpoint))
            logger.warn("Node {} is already being removed, continuing removal anyway", endpoint);

        if (!replicatingNodes.isEmpty())
            throw new UnsupportedOperationException("This node is already processing a removal. Wait for it to complete, or use 'removenode force' if this has failed.");

        // Find the endpoints that are going to become responsible for data
        for (String keyspaceName : Schema.instance.getNonSystemKeyspaces())
        {
            // if the replication factor is 1 the data is lost so we shouldn't wait for confirmation
            if (Keyspace.open(keyspaceName).getReplicationStrategy().getReplicationFactor() == 1)
                continue;

            // get all ranges that change ownership (that is, a node needs
            // to take responsibility for new range)
            Multimap<Range<Token>, InetAddress> changedRanges = getChangedRangesForLeaving(keyspaceName, endpoint);
            IFailureDetector failureDetector = FailureDetector.instance;
            for (InetAddress ep : changedRanges.values())
            {
                if (failureDetector.isAlive(ep))
                    replicatingNodes.add(ep);
                else
                    logger.warn("Endpoint {} is down and will not receive data for re-replication of {}", ep, endpoint);
            }
        }
        removingNode = endpoint;

        tokenMetadata.addLeavingEndpoint(endpoint);
        PendingRangeCalculatorService.instance.update();

        // the gossiper will handle spoofing this node's state to REMOVING_TOKEN for us
        // we add our own token so other nodes to let us know when they're done
        Gossiper.instance.advertiseRemoving(endpoint, hostId, localHostId);

        // kick off streaming commands
        restoreReplicaCount(endpoint, myAddress);

        // wait for ReplicationFinishedVerbHandler to signal we're done
        while (!replicatingNodes.isEmpty())
        {
            Uninterruptibles.sleepUninterruptibly(100, TimeUnit.MILLISECONDS);
        }

        excise(tokens, endpoint);

        // gossiper will indicate the token has left
        Gossiper.instance.advertiseTokenRemoved(endpoint, hostId);

        replicatingNodes.clear();
        removingNode = null;
    }

    public void confirmReplication(InetAddress node)
    {
        // replicatingNodes can be empty in the case where this node used to be a removal coordinator,
        // but restarted before all 'replication finished' messages arrived. In that case, we'll
        // still go ahead and acknowledge it.
        if (!replicatingNodes.isEmpty())
        {
            replicatingNodes.remove(node);
        }
        else
        {
            logger.info("Received unexpected REPLICATION_FINISHED message from {}. Was this node recently a removal coordinator?", node);
        }
    }

    public String getOperationMode()
    {
        return operationMode.toString();
    }

    public boolean isStarting()
    {
        return operationMode == Mode.STARTING;
    }

    public boolean isMoving()
    {
        return operationMode == Mode.MOVING;
    }

    public boolean isJoining()
    {
        return operationMode == Mode.JOINING;
    }

    public String getDrainProgress()
    {
        return String.format("Drained %s/%s ColumnFamilies", remainingCFs, totalCFs);
    }

    /**
     * Shuts node off to writes, empties memtables and the commit log.
     * There are two differences between drain and the normal shutdown hook:
     * - Drain waits for in-progress streaming to complete
     * - Drain flushes *all* columnfamilies (shutdown hook only flushes non-durable CFs)
     */
    public synchronized void drain() throws IOException, InterruptedException, ExecutionException
    {
        inShutdownHook = true;

        BatchlogManager.instance.shutdown();

        HintsService.instance.pauseDispatch();

        ExecutorService counterMutationStage = StageManager.getStage(Stage.COUNTER_MUTATION);
        ExecutorService viewMutationStage = StageManager.getStage(Stage.VIEW_MUTATION);
        ExecutorService mutationStage = StageManager.getStage(Stage.MUTATION);
        if (mutationStage.isTerminated()
            && counterMutationStage.isTerminated()
            && viewMutationStage.isTerminated())
        {
            logger.warn("Cannot drain node (did it already happen?)");
            return;
        }
        setMode(Mode.DRAINING, "starting drain process", true);
        shutdownClientServers();
        ScheduledExecutors.optionalTasks.shutdown();
        Gossiper.instance.stop();

        setMode(Mode.DRAINING, "shutting down MessageService", false);
        MessagingService.instance().shutdown();

        setMode(Mode.DRAINING, "clearing mutation stage", false);
        viewMutationStage.shutdown();
        counterMutationStage.shutdown();
        mutationStage.shutdown();
        viewMutationStage.awaitTermination(3600, TimeUnit.SECONDS);
        counterMutationStage.awaitTermination(3600, TimeUnit.SECONDS);
        mutationStage.awaitTermination(3600, TimeUnit.SECONDS);

        StorageProxy.instance.verifyNoHintsInProgress();

        setMode(Mode.DRAINING, "flushing column families", false);
        // count CFs first, since forceFlush could block for the flushWriter to get a queue slot empty
        totalCFs = 0;
        for (Keyspace keyspace : Keyspace.nonSystem())
            totalCFs += keyspace.getColumnFamilyStores().size();
        remainingCFs = totalCFs;
        // flush
        List<Future<?>> flushes = new ArrayList<>();
        for (Keyspace keyspace : Keyspace.nonSystem())
        {
            for (ColumnFamilyStore cfs : keyspace.getColumnFamilyStores())
                flushes.add(cfs.forceFlush());
        }
        // wait for the flushes.
        // TODO this is a godawful way to track progress, since they flush in parallel.  a long one could
        // thus make several short ones "instant" if we wait for them later.
        for (Future f : flushes)
        {
            FBUtilities.waitOnFuture(f);
            remainingCFs--;
        }
        // flush the system ones after all the rest are done, just in case flushing modifies any system state
        // like CASSANDRA-5151. don't bother with progress tracking since system data is tiny.
        flushes.clear();
        for (Keyspace keyspace : Keyspace.system())
        {
            for (ColumnFamilyStore cfs : keyspace.getColumnFamilyStores())
                flushes.add(cfs.forceFlush());
        }
        FBUtilities.waitOnFutures(flushes);

        BatchlogManager.instance.shutdown();

        HintsService.instance.shutdownBlocking();

        // Interrupt on going compaction and shutdown to prevent further compaction
        CompactionManager.instance.forceShutdown();

        // whilst we've flushed all the CFs, which will have recycled all completed segments, we want to ensure
        // there are no segments to replay, so we force the recycling of any remaining (should be at most one)
        CommitLog.instance.forceRecycleAllSegments();

        ColumnFamilyStore.shutdownPostFlushExecutor();

        CommitLog.instance.shutdownBlocking();

        // wait for miscellaneous tasks like sstable and commitlog segment deletion
        ScheduledExecutors.nonPeriodicTasks.shutdown();
        if (!ScheduledExecutors.nonPeriodicTasks.awaitTermination(1, TimeUnit.MINUTES))
            logger.warn("Miscellaneous task executor still busy after one minute; proceeding with shutdown");

        setMode(Mode.DRAINED, true);
    }

    // Never ever do this at home. Used by tests.
    @VisibleForTesting
    public IPartitioner setPartitionerUnsafe(IPartitioner newPartitioner)
    {
        IPartitioner oldPartitioner = DatabaseDescriptor.setPartitionerUnsafe(newPartitioner);
        tokenMetadata = tokenMetadata.cloneWithNewPartitioner(newPartitioner);
        valueFactory = new VersionedValue.VersionedValueFactory(newPartitioner);
        return oldPartitioner;
    }

    TokenMetadata setTokenMetadataUnsafe(TokenMetadata tmd)
    {
        TokenMetadata old = tokenMetadata;
        tokenMetadata = tmd;
        return old;
    }

    public void truncate(String keyspace, String table) throws TimeoutException, IOException
    {
        try
        {
            StorageProxy.truncateBlocking(keyspace, table);
        }
        catch (UnavailableException e)
        {
            throw new IOException(e.getMessage());
        }
    }

    public Map<InetAddress, Float> getOwnership()
    {
        List<Token> sortedTokens = tokenMetadata.sortedTokens();
        // describeOwnership returns tokens in an unspecified order, let's re-order them
        Map<Token, Float> tokenMap = new TreeMap<Token, Float>(tokenMetadata.partitioner.describeOwnership(sortedTokens));
        Map<InetAddress, Float> nodeMap = new LinkedHashMap<>();
        for (Map.Entry<Token, Float> entry : tokenMap.entrySet())
        {
            InetAddress endpoint = tokenMetadata.getEndpoint(entry.getKey());
            Float tokenOwnership = entry.getValue();
            if (nodeMap.containsKey(endpoint))
                nodeMap.put(endpoint, nodeMap.get(endpoint) + tokenOwnership);
            else
                nodeMap.put(endpoint, tokenOwnership);
        }
        return nodeMap;
    }

    /**
     * Calculates ownership. If there are multiple DC's and the replication strategy is DC aware then ownership will be
     * calculated per dc, i.e. each DC will have total ring ownership divided amongst its nodes. Without replication
     * total ownership will be a multiple of the number of DC's and this value will then go up within each DC depending
     * on the number of replicas within itself. For DC unaware replication strategies, ownership without replication
     * will be 100%.
     *
     * @throws IllegalStateException when node is not configured properly.
     */
    public LinkedHashMap<InetAddress, Float> effectiveOwnership(String keyspace) throws IllegalStateException
    {

    	if (keyspace != null)
    	{
    		Keyspace keyspaceInstance = Schema.instance.getKeyspaceInstance(keyspace);
			if(keyspaceInstance == null)
				throw new IllegalArgumentException("The keyspace " + keyspace + ", does not exist");

    		if(keyspaceInstance.getReplicationStrategy() instanceof LocalStrategy)
				throw new IllegalStateException("Ownership values for keyspaces with LocalStrategy are meaningless");
    	}
    	else
    	{
        	List<String> nonSystemKeyspaces = Schema.instance.getNonSystemKeyspaces();

        	//system_traces is a non-system keyspace however it needs to be counted as one for this process
        	int specialTableCount = 0;
        	if (nonSystemKeyspaces.contains("system_traces"))
			{
        		specialTableCount += 1;
			}
        	if (nonSystemKeyspaces.size() > specialTableCount)
        		throw new IllegalStateException("Non-system keyspaces don't have the same replication settings, effective ownership information is meaningless");

        	keyspace = "system_traces";
    	}

        TokenMetadata metadata = tokenMetadata.cloneOnlyTokenMap();

        Collection<Collection<InetAddress>> endpointsGroupedByDc = new ArrayList<>();
        // mapping of dc's to nodes, use sorted map so that we get dcs sorted
        SortedMap<String, Collection<InetAddress>> sortedDcsToEndpoints = new TreeMap<>();
        sortedDcsToEndpoints.putAll(metadata.getTopology().getDatacenterEndpoints().asMap());
        for (Collection<InetAddress> endpoints : sortedDcsToEndpoints.values())
            endpointsGroupedByDc.add(endpoints);

        Map<Token, Float> tokenOwnership = tokenMetadata.partitioner.describeOwnership(tokenMetadata.sortedTokens());
        LinkedHashMap<InetAddress, Float> finalOwnership = Maps.newLinkedHashMap();

        // calculate ownership per dc
        for (Collection<InetAddress> endpoints : endpointsGroupedByDc)
        {
            // calculate the ownership with replication and add the endpoint to the final ownership map
            for (InetAddress endpoint : endpoints)
            {
                float ownership = 0.0f;
                for (Range<Token> range : getRangesForEndpoint(keyspace, endpoint))
                {
                    if (tokenOwnership.containsKey(range.right))
                        ownership += tokenOwnership.get(range.right);
                }
                finalOwnership.put(endpoint, ownership);
            }
        }
        return finalOwnership;
    }

    public List<String> getKeyspaces()
    {
        List<String> keyspaceNamesList = new ArrayList<>(Schema.instance.getKeyspaces());
        return Collections.unmodifiableList(keyspaceNamesList);
    }

    public List<String> getNonSystemKeyspaces()
    {
        List<String> keyspaceNamesList = new ArrayList<>(Schema.instance.getNonSystemKeyspaces());
        return Collections.unmodifiableList(keyspaceNamesList);
    }

    public void updateSnitch(String epSnitchClassName, Boolean dynamic, Integer dynamicUpdateInterval, Integer dynamicResetInterval, Double dynamicBadnessThreshold) throws ClassNotFoundException
    {
        IEndpointSnitch oldSnitch = DatabaseDescriptor.getEndpointSnitch();

        // new snitch registers mbean during construction
        IEndpointSnitch newSnitch;
        try
        {
            newSnitch = FBUtilities.construct(epSnitchClassName, "snitch");
        }
        catch (ConfigurationException e)
        {
            throw new ClassNotFoundException(e.getMessage());
        }
        if (dynamic)
        {
            DatabaseDescriptor.setDynamicUpdateInterval(dynamicUpdateInterval);
            DatabaseDescriptor.setDynamicResetInterval(dynamicResetInterval);
            DatabaseDescriptor.setDynamicBadnessThreshold(dynamicBadnessThreshold);
            newSnitch = new DynamicEndpointSnitch(newSnitch);
        }

        // point snitch references to the new instance
        DatabaseDescriptor.setEndpointSnitch(newSnitch);
        for (String ks : Schema.instance.getKeyspaces())
        {
            Keyspace.open(ks).getReplicationStrategy().snitch = newSnitch;
        }

        if (oldSnitch instanceof DynamicEndpointSnitch)
            ((DynamicEndpointSnitch)oldSnitch).unregisterMBean();

        updateTopology();
    }

    /**
     * Seed data to the endpoints that will be responsible for it at the future
     *
     * @param rangesToStreamByKeyspace keyspaces and data ranges with endpoints included for each
     * @return async Future for whether stream was success
     */
    private Future<StreamState> streamRanges(Map<String, Multimap<Range<Token>, InetAddress>> rangesToStreamByKeyspace)
    {
        // First, we build a list of ranges to stream to each host, per table
        Map<String, Map<InetAddress, List<Range<Token>>>> sessionsToStreamByKeyspace = new HashMap<>();
        for (Map.Entry<String, Multimap<Range<Token>, InetAddress>> entry : rangesToStreamByKeyspace.entrySet())
        {
            String keyspace = entry.getKey();
            Multimap<Range<Token>, InetAddress> rangesWithEndpoints = entry.getValue();

            if (rangesWithEndpoints.isEmpty())
                continue;

            Map<InetAddress, List<Range<Token>>> rangesPerEndpoint = new HashMap<>();
            for (Map.Entry<Range<Token>, InetAddress> endPointEntry : rangesWithEndpoints.entries())
            {
                Range<Token> range = endPointEntry.getKey();
                InetAddress endpoint = endPointEntry.getValue();

                List<Range<Token>> curRanges = rangesPerEndpoint.get(endpoint);
                if (curRanges == null)
                {
                    curRanges = new LinkedList<>();
                    rangesPerEndpoint.put(endpoint, curRanges);
                }
                curRanges.add(range);
            }

            sessionsToStreamByKeyspace.put(keyspace, rangesPerEndpoint);
        }

        StreamPlan streamPlan = new StreamPlan("Unbootstrap");
        for (Map.Entry<String, Map<InetAddress, List<Range<Token>>>> entry : sessionsToStreamByKeyspace.entrySet())
        {
            String keyspaceName = entry.getKey();
            Map<InetAddress, List<Range<Token>>> rangesPerEndpoint = entry.getValue();

            for (Map.Entry<InetAddress, List<Range<Token>>> rangesEntry : rangesPerEndpoint.entrySet())
            {
                List<Range<Token>> ranges = rangesEntry.getValue();
                InetAddress newEndpoint = rangesEntry.getKey();
                InetAddress preferred = SystemKeyspace.getPreferredIP(newEndpoint);

                // TODO each call to transferRanges re-flushes, this is potentially a lot of waste
                streamPlan.transferRanges(newEndpoint, preferred, keyspaceName, ranges);
            }
        }
        return streamPlan.execute();
    }

    /**
     * Calculate pair of ranges to stream/fetch for given two range collections
     * (current ranges for keyspace and ranges after move to new token)
     *
     * @param current collection of the ranges by current token
     * @param updated collection of the ranges after token is changed
     * @return pair of ranges to stream/fetch for given current and updated range collections
     */
    public Pair<Set<Range<Token>>, Set<Range<Token>>> calculateStreamAndFetchRanges(Collection<Range<Token>> current, Collection<Range<Token>> updated)
    {
        Set<Range<Token>> toStream = new HashSet<>();
        Set<Range<Token>> toFetch  = new HashSet<>();


        for (Range<Token> r1 : current)
        {
            boolean intersect = false;
            for (Range<Token> r2 : updated)
            {
                if (r1.intersects(r2))
                {
                    // adding difference ranges to fetch from a ring
                    toStream.addAll(r1.subtract(r2));
                    intersect = true;
                }
            }
            if (!intersect)
            {
                toStream.add(r1); // should seed whole old range
            }
        }

        for (Range<Token> r2 : updated)
        {
            boolean intersect = false;
            for (Range<Token> r1 : current)
            {
                if (r2.intersects(r1))
                {
                    // adding difference ranges to fetch from a ring
                    toFetch.addAll(r2.subtract(r1));
                    intersect = true;
                }
            }
            if (!intersect)
            {
                toFetch.add(r2); // should fetch whole old range
            }
        }

        return Pair.create(toStream, toFetch);
    }

    public void bulkLoad(String directory)
    {
        try
        {
            bulkLoadInternal(directory).get();
        }
        catch (Exception e)
        {
            throw new RuntimeException(e);
        }
    }

    public String bulkLoadAsync(String directory)
    {
        return bulkLoadInternal(directory).planId.toString();
    }

    private StreamResultFuture bulkLoadInternal(String directory)
    {
        File dir = new File(directory);

        if (!dir.exists() || !dir.isDirectory())
            throw new IllegalArgumentException("Invalid directory " + directory);

        SSTableLoader.Client client = new SSTableLoader.Client()
        {
            private String keyspace;

            public void init(String keyspace)
            {
                this.keyspace = keyspace;
                try
                {
                    for (Map.Entry<Range<Token>, List<InetAddress>> entry : StorageService.instance.getRangeToAddressMap(keyspace).entrySet())
                    {
                        Range<Token> range = entry.getKey();
                        for (InetAddress endpoint : entry.getValue())
                            addRangeForEndpoint(range, endpoint);
                    }
                }
                catch (Exception e)
                {
                    throw new RuntimeException(e);
                }
            }

            public CFMetaData getTableMetadata(String tableName)
            {
                return Schema.instance.getCFMetaData(keyspace, tableName);
            }
        };

        return new SSTableLoader(dir, client, new OutputHandler.LogOutput()).stream();
    }

    public void rescheduleFailedDeletions()
    {
        LifecycleTransaction.rescheduleFailedDeletions();
    }

    /**
     * #{@inheritDoc}
     */
    public void loadNewSSTables(String ksName, String cfName)
    {
        ColumnFamilyStore.loadNewSSTables(ksName, cfName);
    }

    /**
     * #{@inheritDoc}
     */
    public List<String> sampleKeyRange() // do not rename to getter - see CASSANDRA-4452 for details
    {
        List<DecoratedKey> keys = new ArrayList<>();
        for (Keyspace keyspace : Keyspace.nonSystem())
        {
            for (Range<Token> range : getPrimaryRangesForEndpoint(keyspace.getName(), FBUtilities.getBroadcastAddress()))
                keys.addAll(keySamples(keyspace.getColumnFamilyStores(), range));
        }

        List<String> sampledKeys = new ArrayList<>(keys.size());
        for (DecoratedKey key : keys)
            sampledKeys.add(key.getToken().toString());
        return sampledKeys;
    }

    public void rebuildSecondaryIndex(String ksName, String cfName, String... idxNames)
    {
        String[] indices = asList(idxNames).stream()
                                           .map(p -> isIndexColumnFamily(p) ? getIndexName(p) : p)
                                           .collect(toList())
                                           .toArray(new String[idxNames.length]);

        ColumnFamilyStore.rebuildSecondaryIndex(ksName, cfName, indices);
    }

    public void resetLocalSchema() throws IOException
    {
        MigrationManager.resetLocalSchema();
    }

    public void setTraceProbability(double probability)
    {
        this.traceProbability = probability;
    }

    public double getTraceProbability()
    {
        return traceProbability;
    }

    public void disableAutoCompaction(String ks, String... tables) throws IOException
    {
        for (ColumnFamilyStore cfs : getValidColumnFamilies(true, true, ks, tables))
        {
            cfs.disableAutoCompaction();
        }
    }

    public void enableAutoCompaction(String ks, String... tables) throws IOException
    {
        for (ColumnFamilyStore cfs : getValidColumnFamilies(true, true, ks, tables))
        {
            cfs.enableAutoCompaction();
        }
    }

    /** Returns the name of the cluster */
    public String getClusterName()
    {
        return DatabaseDescriptor.getClusterName();
    }

    /** Returns the cluster partitioner */
    public String getPartitionerName()
    {
        return DatabaseDescriptor.getPartitionerName();
    }

    public int getTombstoneWarnThreshold()
    {
        return DatabaseDescriptor.getTombstoneWarnThreshold();
    }

    public void setTombstoneWarnThreshold(int threshold)
    {
        DatabaseDescriptor.setTombstoneWarnThreshold(threshold);
    }

    public int getTombstoneFailureThreshold()
    {
        return DatabaseDescriptor.getTombstoneFailureThreshold();
    }

    public void setTombstoneFailureThreshold(int threshold)
    {
        DatabaseDescriptor.setTombstoneFailureThreshold(threshold);
    }

    public int getBatchSizeFailureThreshold()
    {
        return DatabaseDescriptor.getBatchSizeFailThresholdInKB();
    }

    public void setBatchSizeFailureThreshold(int threshold)
    {
        DatabaseDescriptor.setBatchSizeFailThresholdInKB(threshold);
    }

    public void setHintedHandoffThrottleInKB(int throttleInKB)
    {
        DatabaseDescriptor.setHintedHandoffThrottleInKB(throttleInKB);
        logger.info(String.format("Updated hinted_handoff_throttle_in_kb to %d", throttleInKB));
    }

}<|MERGE_RESOLUTION|>--- conflicted
+++ resolved
@@ -28,22 +28,7 @@
 import java.net.InetAddress;
 import java.net.UnknownHostException;
 import java.nio.ByteBuffer;
-<<<<<<< HEAD
 import java.util.*;
-=======
-import java.util.ArrayList;
-import java.util.Arrays;
-import java.util.Collection;
-import java.util.Collections;
-import java.util.EnumMap;
-import java.util.HashMap;
-import java.util.HashSet;
-import java.util.Iterator;
-import java.util.LinkedHashMap;
-import java.util.LinkedList;
-import java.util.List;
-import java.util.Map;
->>>>>>> cb4446a9
 import java.util.Map.Entry;
 import java.util.concurrent.CopyOnWriteArrayList;
 import java.util.concurrent.ExecutionException;
@@ -522,14 +507,7 @@
             VersionedValue tokensVersionedValue = Gossiper.instance.getEndpointStateForEndpoint(DatabaseDescriptor.getReplaceAddress()).getApplicationState(ApplicationState.TOKENS);
             if (tokensVersionedValue == null)
                 throw new RuntimeException("Could not find tokens for " + DatabaseDescriptor.getReplaceAddress() + " to replace");
-<<<<<<< HEAD
-            Collection<Token> tokens = TokenSerializer.deserialize(
-                    tokenMetadata.partitioner,
-                    new DataInputStream(new ByteArrayInputStream(getApplicationStateValue(DatabaseDescriptor.getReplaceAddress(),
-                                                                                          ApplicationState.TOKENS))));
-=======
-            Collection<Token> tokens = TokenSerializer.deserialize(getPartitioner(), new DataInputStream(new ByteArrayInputStream(tokensVersionedValue.toBytes())));
->>>>>>> cb4446a9
+            Collection<Token> tokens = TokenSerializer.deserialize(tokenMetadata.partitioner, new DataInputStream(new ByteArrayInputStream(tokensVersionedValue.toBytes())));
 
             SystemKeyspace.setLocalHostId(hostId); // use the replacee's host Id as our own so we receive hints, etc
             Gossiper.instance.resetEndpointStateMap(); // clean up since we have what we need
@@ -1883,11 +1861,6 @@
     {
         try
         {
-<<<<<<< HEAD
-            return TokenSerializer.deserialize(
-                    tokenMetadata.partitioner,
-                    new DataInputStream(new ByteArrayInputStream(getApplicationStateValue(endpoint, ApplicationState.TOKENS))));
-=======
             EndpointState state = Gossiper.instance.getEndpointStateForEndpoint(endpoint);
             if (state == null)
                 return Collections.emptyList();
@@ -1896,8 +1869,7 @@
             if (versionedValue == null)
                 return Collections.emptyList();
 
-            return TokenSerializer.deserialize(getPartitioner(), new DataInputStream(new ByteArrayInputStream(versionedValue.toBytes())));
->>>>>>> cb4446a9
+            return TokenSerializer.deserialize(tokenMetadata.partitioner, new DataInputStream(new ByteArrayInputStream(versionedValue.toBytes())));
         }
         catch (IOException e)
         {
@@ -2107,12 +2079,7 @@
     private void handleStateLeft(InetAddress endpoint, String[] pieces)
     {
         assert pieces.length >= 2;
-<<<<<<< HEAD
-        Collection<Token> tokens;
-        tokens = getTokensFor(endpoint);
-=======
         Collection<Token> tokens = getTokensFor(endpoint);
->>>>>>> cb4446a9
 
         if (logger.isDebugEnabled())
             logger.debug("Node {} state left, tokens {}", endpoint, tokens);
